/*
 * Licensed to the Apache Software Foundation (ASF) under one or more
 * contributor license agreements. See the NOTICE file distributed with
 * this work for additional information regarding copyright ownership.
 * The ASF licenses this file to You under the Apache License, Version 2.0
 * (the "License"); you may not use this file except in compliance with
 * the License. You may obtain a copy of the License at
 *
 *     http://www.apache.org/licenses/LICENSE-2.0
 *
 * Unless required by applicable law or agreed to in writing, software
 * distributed under the License is distributed on an "AS IS" BASIS,
 * WITHOUT WARRANTIES OR CONDITIONS OF ANY KIND, either express or implied.
 * See the License for the specific language governing permissions and
 * limitations under the License.
 */
package org.apache.activemq.artemis.core.management.impl.view;

import javax.json.JsonObjectBuilder;
import org.apache.activemq.artemis.core.management.impl.view.predicate.AddressFilterPredicate;
import org.apache.activemq.artemis.core.server.ActiveMQServer;
import org.apache.activemq.artemis.core.server.impl.AddressInfo;
import org.apache.activemq.artemis.utils.JsonLoader;

public class AddressView extends ActiveMQAbstractView<AddressInfo> {

   private static final String defaultSortColumn = "id";

   private final ActiveMQServer server;

   public AddressView(ActiveMQServer server) {
      super();
      this.server = server;
      this.predicate = new AddressFilterPredicate(server);
   }

   @Override
   public Class getClassT() {
      return AddressInfo.class;
   }

   @Override
   public JsonObjectBuilder toJson(AddressInfo address) {

<<<<<<< HEAD
=======
      AddressInfo address = server.getAddressInfo(addressName);
      // the address could have been removed since the list was created
      // if it is not there, just ignore.
      if (address == null) {
         return null;
      }
>>>>>>> de9f3b98
      JsonObjectBuilder obj = JsonLoader.createObjectBuilder().add("id", toString(address.getId())).add("name", toString(address.getName())).add("routingTypes", toString(address.getRoutingTypes()));

      try {
         obj.add("queueCount", toString(server.bindingQuery(address.getName()).getQueueNames().size()));
         return obj;
      } catch (Exception e) {
         obj.add("queueCount", 0);
      }
      return obj;
   }

   @Override
   public String getDefaultOrderColumn() {
      return defaultSortColumn;
   }
}<|MERGE_RESOLUTION|>--- conflicted
+++ resolved
@@ -41,16 +41,11 @@
 
    @Override
    public JsonObjectBuilder toJson(AddressInfo address) {
-
-<<<<<<< HEAD
-=======
-      AddressInfo address = server.getAddressInfo(addressName);
       // the address could have been removed since the list was created
       // if it is not there, just ignore.
       if (address == null) {
          return null;
       }
->>>>>>> de9f3b98
       JsonObjectBuilder obj = JsonLoader.createObjectBuilder().add("id", toString(address.getId())).add("name", toString(address.getName())).add("routingTypes", toString(address.getRoutingTypes()));
 
       try {
