/*
 * Licensed to the Apache Software Foundation (ASF) under one or more
 * contributor license agreements. See the NOTICE file distributed with
 * this work for additional information regarding copyright ownership.
 * The ASF licenses this file to You under the Apache License, Version 2.0
 * (the "License"); you may not use this file except in compliance with
 * the License. You may obtain a copy of the License at
 *
 *     http://www.apache.org/licenses/LICENSE-2.0
 *
 * Unless required by applicable law or agreed to in writing, software
 * distributed under the License is distributed on an "AS IS" BASIS,
 * WITHOUT WARRANTIES OR CONDITIONS OF ANY KIND, either express or implied.
 * See the License for the specific language governing permissions and
 * limitations under the License.
 */
package org.apache.activemq.artemis.core.server.impl;

import java.io.PrintWriter;
import java.io.StringWriter;
import java.math.BigDecimal;
import java.nio.ByteBuffer;
import java.util.HashMap;
import java.util.HashSet;
import java.util.Iterator;
import java.util.LinkedList;
import java.util.List;
import java.util.Map;
import java.util.NoSuchElementException;
import java.util.Objects;
import java.util.Set;
import java.util.concurrent.ConcurrentLinkedQueue;
import java.util.concurrent.RejectedExecutionException;
import java.util.concurrent.ScheduledExecutorService;
import java.util.concurrent.ScheduledFuture;
import java.util.concurrent.TimeUnit;
import java.util.concurrent.atomic.AtomicInteger;
import java.util.concurrent.atomic.AtomicIntegerFieldUpdater;
import java.util.concurrent.atomic.AtomicLong;
import java.util.concurrent.atomic.AtomicLongFieldUpdater;
import java.util.concurrent.atomic.AtomicReferenceFieldUpdater;
import java.util.concurrent.locks.ReentrantLock;

import org.apache.activemq.artemis.api.config.ActiveMQDefaultConfiguration;
import org.apache.activemq.artemis.api.core.ActiveMQException;
import org.apache.activemq.artemis.api.core.ActiveMQNullRefException;
import org.apache.activemq.artemis.api.core.Message;
import org.apache.activemq.artemis.api.core.Pair;
import org.apache.activemq.artemis.api.core.RoutingType;
import org.apache.activemq.artemis.api.core.SimpleString;
import org.apache.activemq.artemis.api.core.management.CoreNotificationType;
import org.apache.activemq.artemis.api.core.management.ManagementHelper;
import org.apache.activemq.artemis.api.core.management.QueueControl;
import org.apache.activemq.artemis.api.core.management.ResourceNames;
import org.apache.activemq.artemis.core.PriorityAware;
import org.apache.activemq.artemis.core.filter.Filter;
import org.apache.activemq.artemis.core.io.IOCallback;
import org.apache.activemq.artemis.core.paging.cursor.PagePosition;
import org.apache.activemq.artemis.core.paging.cursor.PageSubscription;
import org.apache.activemq.artemis.core.paging.cursor.PagedReference;
import org.apache.activemq.artemis.core.persistence.OperationContext;
import org.apache.activemq.artemis.core.persistence.QueueStatus;
import org.apache.activemq.artemis.core.persistence.StorageManager;
import org.apache.activemq.artemis.core.postoffice.Binding;
import org.apache.activemq.artemis.core.postoffice.Bindings;
import org.apache.activemq.artemis.core.postoffice.DuplicateIDCache;
import org.apache.activemq.artemis.core.postoffice.PostOffice;
import org.apache.activemq.artemis.core.postoffice.impl.LocalQueueBinding;
import org.apache.activemq.artemis.core.postoffice.impl.PostOfficeImpl;
import org.apache.activemq.artemis.core.remoting.server.RemotingService;
import org.apache.activemq.artemis.core.server.ActiveMQMessageBundle;
import org.apache.activemq.artemis.core.server.ActiveMQServer;
import org.apache.activemq.artemis.core.server.ActiveMQServerLogger;
import org.apache.activemq.artemis.core.server.Consumer;
import org.apache.activemq.artemis.core.server.HandleStatus;
import org.apache.activemq.artemis.core.server.MessageReference;
import org.apache.activemq.artemis.core.server.Queue;
import org.apache.activemq.artemis.core.server.QueueFactory;
import org.apache.activemq.artemis.core.server.RoutingContext;
import org.apache.activemq.artemis.core.server.ScheduledDeliveryHandler;
import org.apache.activemq.artemis.core.server.ServerConsumer;
import org.apache.activemq.artemis.core.server.cluster.RemoteQueueBinding;
import org.apache.activemq.artemis.core.server.cluster.impl.Redistributor;
import org.apache.activemq.artemis.core.server.management.ManagementService;
import org.apache.activemq.artemis.core.server.management.Notification;
import org.apache.activemq.artemis.core.server.metrics.MetricsManager;
import org.apache.activemq.artemis.core.server.metrics.QueueMetricNames;
import org.apache.activemq.artemis.core.settings.HierarchicalRepository;
import org.apache.activemq.artemis.core.settings.HierarchicalRepositoryChangeListener;
import org.apache.activemq.artemis.core.settings.impl.AddressSettings;
import org.apache.activemq.artemis.core.settings.impl.SlowConsumerPolicy;
import org.apache.activemq.artemis.core.transaction.Transaction;
import org.apache.activemq.artemis.core.transaction.TransactionOperationAbstract;
import org.apache.activemq.artemis.core.transaction.TransactionPropertyIndexes;
import org.apache.activemq.artemis.core.transaction.impl.BindingsTransactionImpl;
import org.apache.activemq.artemis.core.transaction.impl.TransactionImpl;
import org.apache.activemq.artemis.spi.core.protocol.RemotingConnection;
import org.apache.activemq.artemis.utils.BooleanUtil;
import org.apache.activemq.artemis.utils.Env;
import org.apache.activemq.artemis.utils.ReferenceCounter;
import org.apache.activemq.artemis.utils.ReusableLatch;
import org.apache.activemq.artemis.utils.actors.ArtemisExecutor;
import org.apache.activemq.artemis.utils.collections.LinkedListIterator;
import org.apache.activemq.artemis.utils.collections.PriorityLinkedList;
import org.apache.activemq.artemis.utils.collections.PriorityLinkedListImpl;
import org.apache.activemq.artemis.utils.collections.SingletonIterator;
import org.apache.activemq.artemis.utils.collections.TypedProperties;
import org.apache.activemq.artemis.utils.critical.CriticalComponentImpl;
import org.apache.activemq.artemis.utils.critical.EmptyCriticalAnalyzer;
import org.jboss.logging.Logger;

/**
 * Implementation of a Queue
 * <p>
 * Completely non blocking between adding to queue and delivering to consumers.
 */
public class QueueImpl extends CriticalComponentImpl implements Queue {

   protected static final int CRITICAL_PATHS = 5;
   protected static final int CRITICAL_PATH_ADD_TAIL = 0;
   protected static final int CRITICAL_PATH_ADD_HEAD = 1;
   protected static final int CRITICAL_DELIVER = 2;
   protected static final int CRITICAL_CONSUMER = 3;
   protected static final int CRITICAL_CHECK_DEPAGE = 4;

   private static final Logger logger = Logger.getLogger(QueueImpl.class);
   private static final AtomicIntegerFieldUpdater dispatchingUpdater = AtomicIntegerFieldUpdater.newUpdater(QueueImpl.class, "dispatching");
   private static final AtomicLongFieldUpdater dispatchStartTimeUpdater = AtomicLongFieldUpdater.newUpdater(QueueImpl.class, "dispatchStartTime");
   private static final AtomicLongFieldUpdater consumerRemovedTimestampUpdater = AtomicLongFieldUpdater.newUpdater(QueueImpl.class, "consumerRemovedTimestamp");
   private static final AtomicReferenceFieldUpdater<QueueImpl, Filter> filterUpdater = AtomicReferenceFieldUpdater.newUpdater(QueueImpl.class, Filter.class, "filter");

   public static final int REDISTRIBUTOR_BATCH_SIZE = 100;

   public static final int NUM_PRIORITIES = 10;

   public static final int MAX_DELIVERIES_IN_LOOP = 1000;

   public static final int CHECK_QUEUE_SIZE_PERIOD = 1000;

   /**
    * If The system gets slow for any reason, this is the maximum time a Delivery or
    * or depage executor should be hanging on
    */
   public static final int DELIVERY_TIMEOUT = 1000;

   private static final int FLUSH_TIMEOUT = 10000;

   public static final int DEFAULT_FLUSH_LIMIT = 500;

   private final long id;

   private final SimpleString name;

   private SimpleString user;

   private volatile Filter filter;

   private final boolean propertyDurable;

   private final boolean temporary;

   private final boolean autoCreated;

   private final PostOffice postOffice;

   private volatile boolean queueDestroyed = false;

   private final PageSubscription pageSubscription;

   private ReferenceCounter refCountForConsumers;

   private final LinkedListIterator<PagedReference> pageIterator;

   private volatile boolean printErrorExpiring = false;

   // Messages will first enter intermediateMessageReferences
   // Before they are added to messageReferences
   // This is to avoid locking the queue on the producer
   private final ConcurrentLinkedQueue<MessageReference> intermediateMessageReferences = new ConcurrentLinkedQueue<>();

   // This is where messages are stored
   private final PriorityLinkedList<MessageReference> messageReferences = new PriorityLinkedListImpl<>(QueueImpl.NUM_PRIORITIES);

   // The quantity of pagedReferences on messageReferences priority list
   private final AtomicInteger pagedReferences = new AtomicInteger(0);

   // The estimate of memory being consumed by this queue. Used to calculate instances of messages to depage
   private final AtomicInteger queueMemorySize = new AtomicInteger(0);

   private final QueuePendingMessageMetrics pendingMetrics = new QueuePendingMessageMetrics(this);

   private final QueuePendingMessageMetrics deliveringMetrics = new QueuePendingMessageMetrics(this);

   protected final ScheduledDeliveryHandler scheduledDeliveryHandler;

   private AtomicLong messagesAdded = new AtomicLong(0);

   private AtomicLong messagesAcknowledged = new AtomicLong(0);

   private AtomicLong ackAttempts = new AtomicLong(0);

   private AtomicLong messagesExpired = new AtomicLong(0);

   private AtomicLong messagesKilled = new AtomicLong(0);

   private AtomicLong messagesReplaced = new AtomicLong(0);

   private boolean paused;

   private long pauseStatusRecord = -1;

   private static final int MAX_SCHEDULED_RUNNERS = 2;

   // We don't ever need more than two DeliverRunner on the executor's list
   // that is getting the worse scenario possible when one runner is almost finishing before the second started
   // for that we keep a counter of scheduled instances
   private final AtomicInteger scheduledRunners = new AtomicInteger(0);

   private final Runnable deliverRunner = new DeliverRunner();

   //This lock is used to prevent deadlocks between direct and async deliveries
   private final ReentrantLock deliverLock = new ReentrantLock();

   private volatile boolean depagePending = false;

   private final StorageManager storageManager;

   private final HierarchicalRepository<AddressSettings> addressSettingsRepository;

   private final ActiveMQServer server;

   private final ScheduledExecutorService scheduledExecutor;

   private final SimpleString address;

   private ConsumerHolder<Redistributor> redistributor;

   private ScheduledFuture<?> redistributorFuture;

   // This is used by an AtomicFieldUpdater
   private volatile long consumerRemovedTimestamp = -1;

   private final QueueConsumers<ConsumerHolder<? extends Consumer>> consumers = new QueueConsumersImpl<>();

   private volatile boolean groupRebalance;

   private volatile int groupBuckets;

   private volatile SimpleString groupFirstKey;

   private MessageGroups<Consumer> groups;

   private volatile Consumer exclusiveConsumer;

   private volatile SimpleString expiryAddress;

   private final ArtemisExecutor executor;

   private boolean internalQueue;

   private volatile long lastDirectDeliveryCheck = 0;

   private volatile boolean directDeliver = true;

   private volatile boolean supportsDirectDeliver = false;

   private AddressSettingsRepositoryListener addressSettingsRepositoryListener;

   private final ExpiryScanner expiryScanner = new ExpiryScanner();

   private final ReusableLatch deliveriesInTransit = new ReusableLatch(0);

   private final AtomicLong queueRateCheckTime = new AtomicLong(System.currentTimeMillis());

   private final AtomicLong messagesAddedSnapshot = new AtomicLong(0);

   private ScheduledFuture slowConsumerReaperFuture;

   private SlowConsumerReaperRunnable slowConsumerReaperRunnable;

   private volatile int maxConsumers;

   private volatile boolean exclusive;

   private volatile boolean purgeOnNoConsumers;

   private final AddressInfo addressInfo;

   private volatile RoutingType routingType;

   private final QueueFactory factory;

   public volatile int dispatching = 0;

   public volatile long dispatchStartTime = -1;

   private volatile int consumersBeforeDispatch = 0;

   private volatile long delayBeforeDispatch = 0;

   private final boolean autoDelete;

   private final long autoDeleteDelay;

   private final long autoDeleteMessageCount;

   private volatile boolean configurationManaged;

   private volatile boolean nonDestructive;

   /**
    * This is to avoid multi-thread races on calculating direct delivery,
    * to guarantee ordering will be always be correct
    */
   private final Object directDeliveryGuard = new Object();

   public String debug() {
      StringWriter str = new StringWriter();
      PrintWriter out = new PrintWriter(str);

      out.println("queueMemorySize=" + queueMemorySize);

      for (ConsumerHolder holder : consumers) {
         out.println("consumer: " + holder.consumer.debug());
      }

      for (MessageReference reference : intermediateMessageReferences) {
         out.print("Intermediate reference:" + reference);
      }

      if (intermediateMessageReferences.isEmpty()) {
         out.println("No intermediate references");
      }

      boolean foundRef = false;

      synchronized (this) {
         Iterator<MessageReference> iter = messageReferences.iterator();
         while (iter.hasNext()) {
            foundRef = true;
            out.println("reference = " + iter.next());
         }
      }

      if (!foundRef) {
         out.println("No permanent references on queue");
      }

      System.out.println(str.toString());

      return str.toString();
   }

   public QueueImpl(final long id,
                     final SimpleString address,
                     final SimpleString name,
                     final Filter filter,
                     final SimpleString user,
                     final boolean durable,
                     final boolean temporary,
                     final boolean autoCreated,
                     final ScheduledExecutorService scheduledExecutor,
                     final PostOffice postOffice,
                     final StorageManager storageManager,
                     final HierarchicalRepository<AddressSettings> addressSettingsRepository,
                     final ArtemisExecutor executor,
                     final ActiveMQServer server,
                     final QueueFactory factory) {
      this(id, address, name, filter, null, user, durable, temporary, autoCreated, scheduledExecutor, postOffice, storageManager, addressSettingsRepository, executor, server, factory);
   }

   public QueueImpl(final long id,
                     final SimpleString address,
                     final SimpleString name,
                     final Filter filter,
                     final PageSubscription pageSubscription,
                     final SimpleString user,
                     final boolean durable,
                     final boolean temporary,
                     final boolean autoCreated,
                     final ScheduledExecutorService scheduledExecutor,
                     final PostOffice postOffice,
                     final StorageManager storageManager,
                     final HierarchicalRepository<AddressSettings> addressSettingsRepository,
                     final ArtemisExecutor executor,
                     final ActiveMQServer server,
                     final QueueFactory factory) {
      this(id, address, name, filter, pageSubscription, user, durable, temporary, autoCreated, RoutingType.MULTICAST, null, null, scheduledExecutor, postOffice, storageManager, addressSettingsRepository, executor, server, factory);
   }

   public QueueImpl(final long id,
                     final SimpleString address,
                     final SimpleString name,
                     final Filter filter,
                     final PageSubscription pageSubscription,
                     final SimpleString user,
                     final boolean durable,
                     final boolean temporary,
                     final boolean autoCreated,
                     final RoutingType routingType,
                     final Integer maxConsumers,
                     final Boolean purgeOnNoConsumers,
                     final ScheduledExecutorService scheduledExecutor,
                     final PostOffice postOffice,
                     final StorageManager storageManager,
                     final HierarchicalRepository<AddressSettings> addressSettingsRepository,
                     final ArtemisExecutor executor,
                     final ActiveMQServer server,
                     final QueueFactory factory) {
      this(id, address, name, filter, pageSubscription, user, durable, temporary, autoCreated, routingType, maxConsumers, null, purgeOnNoConsumers, scheduledExecutor, postOffice, storageManager, addressSettingsRepository, executor, server, factory);
   }

   public QueueImpl(final long id,
                     final SimpleString address,
                     final SimpleString name,
                     final Filter filter,
                     final PageSubscription pageSubscription,
                     final SimpleString user,
                     final boolean durable,
                     final boolean temporary,
                     final boolean autoCreated,
                     final RoutingType routingType,
                     final Integer maxConsumers,
                     final Boolean exclusive,
                     final Boolean purgeOnNoConsumers,
                     final ScheduledExecutorService scheduledExecutor,
                     final PostOffice postOffice,
                     final StorageManager storageManager,
                     final HierarchicalRepository<AddressSettings> addressSettingsRepository,
                     final ArtemisExecutor executor,
                     final ActiveMQServer server,
                     final QueueFactory factory) {
      this(id, address, name, filter, pageSubscription, user, durable, temporary, autoCreated, routingType, maxConsumers, exclusive, null, null, false, null, null, purgeOnNoConsumers, null, null, null, false, scheduledExecutor, postOffice, storageManager, addressSettingsRepository, executor, server, factory);
   }

   public QueueImpl(final long id,
                    final SimpleString address,
                    final SimpleString name,
                    final Filter filter,
                    final PageSubscription pageSubscription,
                    final SimpleString user,
                    final boolean durable,
                    final boolean temporary,
                    final boolean autoCreated,
                    final RoutingType routingType,
                    final Integer maxConsumers,
                    final Boolean exclusive,
                    final Boolean groupRebalance,
                    final Integer groupBuckets,
                    final Boolean nonDestructive,
                    final Integer consumersBeforeDispatch,
                    final Long delayBeforeDispatch,
                    final Boolean purgeOnNoConsumers,
                    final Boolean autoDelete,
                    final Long autoDeleteDelay,
                    final Long autoDeleteMessageCount,
                    final boolean configurationManaged,
                    final ScheduledExecutorService scheduledExecutor,
                    final PostOffice postOffice,
                    final StorageManager storageManager,
                    final HierarchicalRepository<AddressSettings> addressSettingsRepository,
                    final ArtemisExecutor executor,
                    final ActiveMQServer server,
                    final QueueFactory factory) {
      this(id, address, name, filter, pageSubscription, user, durable, temporary, autoCreated, routingType, maxConsumers, exclusive, groupRebalance, groupBuckets, null, nonDestructive, consumersBeforeDispatch, delayBeforeDispatch, purgeOnNoConsumers, autoDelete, autoDeleteDelay, autoDeleteMessageCount, configurationManaged, scheduledExecutor, postOffice, storageManager, addressSettingsRepository, executor, server, factory);
   }

   public QueueImpl(final long id,
                     final SimpleString address,
                     final SimpleString name,
                     final Filter filter,
                     final PageSubscription pageSubscription,
                     final SimpleString user,
                     final boolean durable,
                     final boolean temporary,
                     final boolean autoCreated,
                     final RoutingType routingType,
                     final Integer maxConsumers,
                     final Boolean exclusive,
                     final Boolean groupRebalance,
                     final Integer groupBuckets,
                     final SimpleString groupFirstKey,
                     final Boolean nonDestructive,
                     final Integer consumersBeforeDispatch,
                     final Long delayBeforeDispatch,
                     final Boolean purgeOnNoConsumers,
                     final Boolean autoDelete,
                     final Long autoDeleteDelay,
                     final Long autoDeleteMessageCount,
                     final boolean configurationManaged,
                     final ScheduledExecutorService scheduledExecutor,
                     final PostOffice postOffice,
                     final StorageManager storageManager,
                     final HierarchicalRepository<AddressSettings> addressSettingsRepository,
                     final ArtemisExecutor executor,
                     final ActiveMQServer server,
                     final QueueFactory factory) {
      super(server == null ? EmptyCriticalAnalyzer.getInstance() : server.getCriticalAnalyzer(), CRITICAL_PATHS);

      this.id = id;

      this.address = address;

      this.addressInfo = postOffice == null ? null : postOffice.getAddressInfo(address);

      this.routingType = routingType;

      this.name = name;

      this.filter = filter;

      this.pageSubscription = pageSubscription;

      this.propertyDurable = durable;

      this.temporary = temporary;

      this.autoCreated = autoCreated;

      this.maxConsumers = maxConsumers == null ? ActiveMQDefaultConfiguration.getDefaultMaxQueueConsumers() : maxConsumers;

      this.exclusive = exclusive == null ? ActiveMQDefaultConfiguration.getDefaultExclusive() : exclusive;

      this.nonDestructive = nonDestructive == null ? ActiveMQDefaultConfiguration.getDefaultNonDestructive() : nonDestructive;

      this.purgeOnNoConsumers = purgeOnNoConsumers == null ? ActiveMQDefaultConfiguration.getDefaultPurgeOnNoConsumers() : purgeOnNoConsumers;

      this.consumersBeforeDispatch = consumersBeforeDispatch == null ? ActiveMQDefaultConfiguration.getDefaultConsumersBeforeDispatch() : consumersBeforeDispatch;

      this.delayBeforeDispatch = delayBeforeDispatch == null ? ActiveMQDefaultConfiguration.getDefaultDelayBeforeDispatch() : delayBeforeDispatch;

      this.groupRebalance = groupRebalance == null ? ActiveMQDefaultConfiguration.getDefaultGroupRebalance() : groupRebalance;

      this.groupBuckets = groupBuckets == null ? ActiveMQDefaultConfiguration.getDefaultGroupBuckets() : groupBuckets;

      this.groups = groupMap(this.groupBuckets);

      this.groupFirstKey = groupFirstKey == null ? ActiveMQDefaultConfiguration.getDefaultGroupFirstKey() : groupFirstKey;

      this.autoDelete = autoDelete == null ? ActiveMQDefaultConfiguration.getDefaultQueueAutoDelete(autoCreated) : autoDelete;

      this.autoDeleteDelay = autoDeleteDelay == null ? ActiveMQDefaultConfiguration.getDefaultQueueAutoDeleteDelay() : autoDeleteDelay;

      this.autoDeleteMessageCount = autoDeleteMessageCount == null ? ActiveMQDefaultConfiguration.getDefaultQueueAutoDeleteMessageCount() : autoDeleteMessageCount;

      this.configurationManaged = configurationManaged;

      this.postOffice = postOffice;

      this.storageManager = storageManager;

      this.addressSettingsRepository = addressSettingsRepository;

      this.scheduledExecutor = scheduledExecutor;

      this.server = server;

      scheduledDeliveryHandler = new ScheduledDeliveryHandlerImpl(scheduledExecutor, this);

      if (addressSettingsRepository != null) {
         addressSettingsRepositoryListener = new AddressSettingsRepositoryListener();
         addressSettingsRepository.registerListener(addressSettingsRepositoryListener);
      } else {
         expiryAddress = null;
      }

      if (pageSubscription != null) {
         pageSubscription.setQueue(this);
         this.pageIterator = pageSubscription.iterator();
      } else {
         this.pageIterator = null;
      }

      this.executor = executor;

      this.user = user;

      this.factory = factory;

      registerMeters();
   }

   // Bindable implementation -------------------------------------------------------------------------------------

   @Override
   public boolean allowsReferenceCallback() {
      // non descructive queues will reuse the same reference between multiple consumers
      // so you cannot really use the callback from the MessageReference
      return !nonDestructive;
   }

   public SimpleString getRoutingName() {
      return name;
   }

   public SimpleString getUniqueName() {
      return name;
   }

   @Override
   public SimpleString getUser() {
      return user;
   }

   @Override
   public void setUser(SimpleString user) {
      this.user = user;
   }

   @Override
   public boolean isExclusive() {
      return exclusive;
   }

   @Override
   public synchronized void setExclusive(boolean exclusive) {
      this.exclusive = exclusive;
      if (!exclusive) {
         exclusiveConsumer = null;
      }
   }

   @Override
   public int getConsumersBeforeDispatch() {
      return consumersBeforeDispatch;
   }

   @Override
   public synchronized void setConsumersBeforeDispatch(int consumersBeforeDispatch) {
      this.consumersBeforeDispatch = consumersBeforeDispatch;
   }

   @Override
   public long getDelayBeforeDispatch() {
      return delayBeforeDispatch;
   }

   @Override
   public synchronized void setDelayBeforeDispatch(long delayBeforeDispatch) {
      this.delayBeforeDispatch = delayBeforeDispatch;
   }

   @Override
   public long getDispatchStartTime() {
      return dispatchStartTimeUpdater.get(this);
   }

   @Override
   public boolean isDispatching() {
      return BooleanUtil.toBoolean(dispatchingUpdater.get(this));
   }

   @Override
   public synchronized void setDispatching(boolean dispatching) {
      if (dispatchingUpdater.compareAndSet(this, BooleanUtil.toInt(!dispatching), BooleanUtil.toInt(dispatching))) {
         if (dispatching) {
            dispatchStartTimeUpdater.set(this, System.currentTimeMillis());
         } else {
            dispatchStartTimeUpdater.set(this, -1);
         }
      }
   }


   @Override
   public boolean isLastValue() {
      return false;
   }

   @Override
   public SimpleString getLastValueKey() {
      return null;
   }

   @Override
   public boolean isNonDestructive() {
      return nonDestructive;
   }

   @Override
   public synchronized void setNonDestructive(boolean nonDestructive) {
      this.nonDestructive = nonDestructive;
   }

   @Override
   public void route(final Message message, final RoutingContext context) throws Exception {
      if (purgeOnNoConsumers) {
         context.setReusable(false);
         if (getConsumerCount() == 0) {
            return;
         }
      }
      context.addQueue(address, this);
   }

   @Override
   public void routeWithAck(Message message, RoutingContext context) {
      context.addQueueWithAck(address, this);
   }

   // Queue implementation ----------------------------------------------------------------------------------------
   @Override
   public synchronized void setConsumersRefCount(final ReferenceCounter referenceCounter) {
      if (refCountForConsumers == null) {
         this.refCountForConsumers = referenceCounter;
      }
   }

   @Override
   public ReferenceCounter getConsumersRefCount() {
      return refCountForConsumers;
   }

   @Override
   public boolean isDurable() {
      return propertyDurable;
   }

   @Override
   public boolean isDurableMessage() {
      return propertyDurable && !purgeOnNoConsumers;
   }

   @Override
   public boolean isAutoDelete() {
      return autoDelete;
   }

   @Override
   public long getAutoDeleteDelay() {
      return autoDeleteDelay;
   }

   @Override
   public long getAutoDeleteMessageCount() {
      return autoDeleteMessageCount;
   }

   @Override
   public boolean isTemporary() {
      return temporary;
   }

   @Override
   public boolean isAutoCreated() {
      return autoCreated;
   }

   @Override
   public boolean isPurgeOnNoConsumers() {
      return purgeOnNoConsumers;
   }

   @Override
   public synchronized void setPurgeOnNoConsumers(boolean value) {
      this.purgeOnNoConsumers = value;
   }

   @Override
   public int getMaxConsumers() {
      return maxConsumers;
   }

   @Override
   public synchronized void setMaxConsumer(int maxConsumers) {
      this.maxConsumers = maxConsumers;
   }

   @Override
   public int getGroupBuckets() {
      return groupBuckets;
   }

   @Override
   public synchronized void setGroupBuckets(int groupBuckets) {
      if (this.groupBuckets != groupBuckets) {
         this.groups = groupMap(groupBuckets);
         this.groupBuckets = groupBuckets;
      }
   }

   @Override
   public boolean isGroupRebalance() {
      return groupRebalance;
   }

   @Override
   public synchronized void setGroupRebalance(boolean groupRebalance) {
      this.groupRebalance = groupRebalance;
   }

   @Override
   public SimpleString getGroupFirstKey() {
      return groupFirstKey;
   }

   @Override
   public synchronized void setGroupFirstKey(SimpleString groupFirstKey) {
      this.groupFirstKey = groupFirstKey;
   }


   @Override
   public boolean isConfigurationManaged() {
      return configurationManaged;
   }

   @Override
   public synchronized void setConfigurationManaged(boolean configurationManaged) {
      this.configurationManaged = configurationManaged;
   }

   @Override
   public SimpleString getName() {
      return name;
   }

   @Override
   public SimpleString getAddress() {
      return address;
   }

   @Override
   public long getID() {
      return id;
   }

   @Override
   public PageSubscription getPageSubscription() {
      return pageSubscription;
   }

   @Override
   public RoutingType getRoutingType() {
      return routingType;
   }

   @Override
   public void setRoutingType(RoutingType routingType) {
      if (addressInfo.getRoutingTypes().contains(routingType)) {
         this.routingType = routingType;
      }
   }

   @Override
   public Filter getFilter() {
      return filterUpdater.get(this);
   }

   @Override
   public void setFilter(Filter filter) {
      filterUpdater.set(this, filter);
   }

   @Override
   public void unproposed(final SimpleString groupID) {
      if (groupID.toString().endsWith("." + this.getName())) {
         // this means this unproposed belongs to this routing, so we will
         // remove this group

         // This is removing the name and a . added, giving us the original groupID used
         // this is because a groupID is stored per queue, and only this queue is expiring at this point
         final SimpleString groupIDToRemove = (SimpleString) groupID.subSequence(0, groupID.length() - getName().length() - 1);
         // using an executor so we don't want to hold anyone just because of this
         getExecutor().execute(new Runnable() {
            @Override
            public void run() {
               synchronized (QueueImpl.this) {
                  if (groups.remove(groupIDToRemove) != null) {
                     logger.debug("Removing group after unproposal " + groupID + " from queue " + QueueImpl.this);
                  } else {
                     logger.debug("Couldn't remove Removing group " + groupIDToRemove + " after unproposal on queue " + QueueImpl.this);
                  }
               }
            }
         });
      }
   }

   /* Called when a message is cancelled back into the queue */
   @Override
   public void addHead(final MessageReference ref, boolean scheduling) {
      enterCritical(CRITICAL_PATH_ADD_HEAD);
      synchronized (this) {
         try {
            if (!scheduling && scheduledDeliveryHandler.checkAndSchedule(ref, false)) {
               return;
            }

            internalAddHead(ref);

            directDeliver = false;
         } finally {
            leaveCritical(CRITICAL_PATH_ADD_HEAD);
         }
      }
   }

   /* Called when a message is cancelled back into the queue */
   @Override
   public void addHead(final List<MessageReference> refs, boolean scheduling) {
      enterCritical(CRITICAL_PATH_ADD_HEAD);
      synchronized (this) {
         try {
            for (MessageReference ref : refs) {
               addHead(ref, scheduling);
            }

            resetAllIterators();

            deliverAsync();
         } finally {
            leaveCritical(CRITICAL_PATH_ADD_HEAD);
         }
      }
   }

   @Override
   public synchronized void reload(final MessageReference ref) {
      queueMemorySize.addAndGet(ref.getMessageMemoryEstimate());
      if (!scheduledDeliveryHandler.checkAndSchedule(ref, true)) {
         internalAddTail(ref);
      }

      directDeliver = false;

      if (!ref.isPaged()) {
         messagesAdded.incrementAndGet();
      }
   }

   @Override
   public void addTail(final MessageReference ref) {
      addTail(ref, false);
   }

   @Override
   public void addTail(final MessageReference ref, final boolean direct) {
      enterCritical(CRITICAL_PATH_ADD_TAIL);
      try {
         if (scheduleIfPossible(ref)) {
            return;
         }

         if (direct && supportsDirectDeliver && !directDeliver && System.currentTimeMillis() - lastDirectDeliveryCheck > CHECK_QUEUE_SIZE_PERIOD) {
            if (logger.isTraceEnabled()) {
               logger.trace("Checking to re-enable direct deliver on queue " + this.getName());
            }
            lastDirectDeliveryCheck = System.currentTimeMillis();
            synchronized (directDeliveryGuard) {
               // The checkDirect flag is periodically set to true, if the delivery is specified as direct then this causes the
               // directDeliver flag to be re-computed resulting in direct delivery if the queue is empty
               // We don't recompute it on every delivery since executing isEmpty is expensive for a ConcurrentQueue

               if (deliveriesInTransit.getCount() == 0 && getExecutor().isFlushed() &&
                  intermediateMessageReferences.isEmpty() && messageReferences.isEmpty() &&
                  pageIterator != null && !pageIterator.hasNext() &&
                  pageSubscription != null && !pageSubscription.isPaging()) {
                  // We must block on the executor to ensure any async deliveries have completed or we might get out of order
                  // deliveries
                  // Go into direct delivery mode
                  directDeliver = supportsDirectDeliver;
                  if (logger.isTraceEnabled()) {
                     logger.trace("Setting direct deliverer to " + supportsDirectDeliver + " on queue " + this.getName());
                  }
               } else {
                  if (logger.isTraceEnabled()) {
                     logger.trace("Couldn't set direct deliver back on queue " + this.getName());
                  }
               }
            }
         }

         if (direct && supportsDirectDeliver && directDeliver && deliveriesInTransit.getCount() == 0 && deliverDirect(ref)) {
            return;
         }

         // We only add queueMemorySize if not being delivered directly
         queueMemorySize.addAndGet(ref.getMessageMemoryEstimate());

         intermediateMessageReferences.add(ref);

         directDeliver = false;

         // Delivery async will both poll for intermediate reference and deliver to clients
         deliverAsync();
      } finally {
         leaveCritical(CRITICAL_PATH_ADD_TAIL);
      }
   }

   protected boolean scheduleIfPossible(MessageReference ref) {
      if (scheduledDeliveryHandler.checkAndSchedule(ref, true)) {
         synchronized (this) {
            if (!ref.isPaged()) {
               messagesAdded.incrementAndGet();
            }
         }

         return true;
      }
      return false;
   }

   /**
    * This will wait for any pending deliveries to finish
    */
   private boolean flushDeliveriesInTransit() {
      try {
         if (deliveriesInTransit.await(DELIVERY_TIMEOUT)) {
            return true;
         } else {
            ActiveMQServerLogger.LOGGER.timeoutFlushInTransit(getName().toString(), getAddress().toString());
            return false;
         }
      } catch (Exception e) {
         ActiveMQServerLogger.LOGGER.unableToFlushDeliveries(e);
         return false;
      }
   }

   @Override
   public void forceDelivery() {
      if (pageSubscription != null && pageSubscription.isPaging()) {
         if (logger.isTraceEnabled()) {
            logger.trace("Force delivery scheduling depage");
         }
         scheduleDepage(false);
      }

      if (logger.isTraceEnabled()) {
         logger.trace("Force delivery delivering async");
      }

      deliverAsync();
   }

   @Override
   public void deliverAsync() {
      if (scheduledRunners.get() < MAX_SCHEDULED_RUNNERS) {
         scheduledRunners.incrementAndGet();
         try {
            getExecutor().execute(deliverRunner);
         } catch (RejectedExecutionException ignored) {
            // no-op
            scheduledRunners.decrementAndGet();
         }

         checkDepage();
      }

   }

   @Override
   public void close() throws Exception {
      getExecutor().execute(new Runnable() {
         @Override
         public void run() {
            try {
               cancelRedistributor();
            } catch (Exception e) {
               // nothing that could be done anyway.. just logging
               ActiveMQServerLogger.LOGGER.unableToCancelRedistributor(e);
            }
         }
      });

      if (addressSettingsRepository != null) {
         addressSettingsRepository.unRegisterListener(addressSettingsRepositoryListener);
      }
   }

   @Override
   public ArtemisExecutor getExecutor() {
      if (pageSubscription != null && pageSubscription.isPaging()) {
         // When in page mode, we don't want to have concurrent IO on the same PageStore
         return pageSubscription.getExecutor();
      } else {
         return executor;
      }
   }

   /* Only used on tests */
   public void deliverNow() {
      deliverAsync();

      flushExecutor();
   }

   @Override
   public boolean flushExecutor() {
      boolean ok = internalFlushExecutor(10000, true);

      if (!ok) {
         ActiveMQServerLogger.LOGGER.errorFlushingExecutorsOnQueue();
      }

      return ok;
   }

   private boolean internalFlushExecutor(long timeout, boolean log) {

      if (!getExecutor().flush(timeout, TimeUnit.MILLISECONDS)) {
         if (log) {
            ActiveMQServerLogger.LOGGER.queueBusy(this.name.toString(), timeout);
         }
         return false;
      } else {
         return true;
      }
   }

   private boolean canDispatch() {
      boolean canDispatch = BooleanUtil.toBoolean(dispatchingUpdater.get(this));
      if (canDispatch) {
         return true;
      } else {
         long currentDispatchStartTime = dispatchStartTimeUpdater.get(this);
         if (currentDispatchStartTime != -1 && currentDispatchStartTime < System.currentTimeMillis()) {
            dispatchingUpdater.set(this, BooleanUtil.toInt(true));
            return true;
         } else {
            return false;
         }
      }
   }

   @Override
   public void addConsumer(final Consumer consumer) throws Exception {
      if (logger.isDebugEnabled()) {
         logger.debug(this + " adding consumer " + consumer);
      }

      enterCritical(CRITICAL_CONSUMER);
      try {
         synchronized (this) {
            if (maxConsumers != MAX_CONSUMERS_UNLIMITED && consumers.size() >= maxConsumers) {
               throw ActiveMQMessageBundle.BUNDLE.maxConsumerLimitReachedForQueue(address, name);
            }

            if (consumers.isEmpty()) {
               this.supportsDirectDeliver = consumer.supportsDirectDelivery();
            } else {
               if (!consumer.supportsDirectDelivery()) {
                  this.supportsDirectDeliver = false;
               }
            }

            cancelRedistributor();
            ConsumerHolder<Consumer> newConsumerHolder = new ConsumerHolder<>(consumer);
            if (consumers.add(newConsumerHolder)) {
               int currentConsumerCount = consumers.size();
               if (delayBeforeDispatch >= 0) {
                  dispatchStartTimeUpdater.compareAndSet(this,-1, delayBeforeDispatch + System.currentTimeMillis());
               }
               if (currentConsumerCount >= consumersBeforeDispatch) {
                  if (dispatchingUpdater.compareAndSet(this, BooleanUtil.toInt(false), BooleanUtil.toInt(true))) {
                     dispatchStartTimeUpdater.set(this, System.currentTimeMillis());
                  }
               }
            }

            if (groupRebalance) {
               groups.removeAll();
            }

            if (refCountForConsumers != null) {
               refCountForConsumers.increment();
            }

         }
      } finally {
         leaveCritical(CRITICAL_CONSUMER);
      }

   }

   @Override
   public void removeConsumer(final Consumer consumer) {

      enterCritical(CRITICAL_CONSUMER);
      try {
         synchronized (this) {

            boolean consumerRemoved = false;
            for (ConsumerHolder holder : consumers) {
               if (holder.consumer == consumer) {
                  if (holder.iter != null) {
                     holder.iter.close();
                  }
                  consumers.remove(holder);
                  consumerRemoved = true;
                  break;
               }
            }

            this.supportsDirectDeliver = checkConsumerDirectDeliver();

            if (consumerRemoved) {
               consumerRemovedTimestampUpdater.set(this, System.currentTimeMillis());
               boolean stopped = dispatchingUpdater.compareAndSet(this, BooleanUtil.toInt(true), BooleanUtil.toInt(consumers.size() != 0));
               if (stopped) {
                  dispatchStartTimeUpdater.set(this, -1);
               }
            }

            if (consumer == exclusiveConsumer) {
               exclusiveConsumer = null;
            }

            groups.removeIf(consumer::equals);


            if (refCountForConsumers != null) {
               refCountForConsumers.decrement();
            }

         }
      } finally {
         leaveCritical(CRITICAL_CONSUMER);
      }
   }

   private boolean checkConsumerDirectDeliver() {
      if (consumers.isEmpty()) {
         return false;
      }
      boolean supports = true;
      for (ConsumerHolder consumerCheck : consumers) {
         if (!consumerCheck.consumer.supportsDirectDelivery()) {
            supports = false;
         }
      }
      if (redistributor != null) {
         if (!redistributor.consumer.supportsDirectDelivery()) {
            supports = false;
         }
      }
      return supports;
   }

   @Override
   public synchronized void addRedistributor(final long delay) {
      clearRedistributorFuture();

      if (redistributor != null) {
         // Just prompt delivery
         deliverAsync();
      }

      if (delay > 0) {
         if (consumers.isEmpty()) {
            DelayedAddRedistributor dar = new DelayedAddRedistributor(executor);

            redistributorFuture = scheduledExecutor.schedule(dar, delay, TimeUnit.MILLISECONDS);
         }
      } else {
         internalAddRedistributor(executor);
      }
   }

   private void clearRedistributorFuture() {
      ScheduledFuture<?> future = redistributorFuture;
      redistributorFuture = null;
      if (future != null) {
         future.cancel(false);
      }
   }

   @Override
   public synchronized void cancelRedistributor() throws Exception {
      if (redistributor != null) {
         redistributor.consumer.stop();
         redistributor = null;
      }

      clearRedistributorFuture();
   }

   @Override
   protected void finalize() throws Throwable {
      cancelRedistributor();

      super.finalize();
   }

   @Override
   public int getConsumerCount() {
      return consumers.size();
   }

   @Override
   public long getConsumerRemovedTimestamp() {
      return consumerRemovedTimestampUpdater.get(this);
   }

   @Override
   public Set<Consumer> getConsumers() {
      Set<Consumer> consumersSet = new HashSet<>(this.consumers.size());
      for (ConsumerHolder<? extends Consumer> consumerHolder : consumers) {
         consumersSet.add(consumerHolder.consumer);
      }
      return consumersSet;
   }

   @Override
   public synchronized Map<SimpleString, Consumer> getGroups() {
      return groups.toMap();
   }

   @Override
   public synchronized void resetGroup(SimpleString groupId) {
      groups.remove(groupId);
   }

   @Override
   public synchronized void resetAllGroups() {
      groups.removeAll();
   }

   @Override
   public synchronized int getGroupCount() {
      return groups.size();
   }

   @Override
   public boolean hasMatchingConsumer(final Message message) {
      for (ConsumerHolder holder : consumers) {
         Consumer consumer = holder.consumer;

         if (consumer instanceof Redistributor) {
            continue;
         }

         Filter filter1 = consumer.getFilter();

         if (filter1 == null) {
            return true;
         } else {
            if (filter1.match(message)) {
               return true;
            }
         }
      }
      return false;
   }

   @Override
   public LinkedListIterator<MessageReference> iterator() {
      return new SynchronizedIterator(messageReferences.iterator());
   }

   @Override
   public QueueBrowserIterator browserIterator() {
      return new QueueBrowserIterator();
   }

   @Override
   public synchronized MessageReference removeReferenceWithID(final long id1) throws Exception {
      try (LinkedListIterator<MessageReference> iterator = iterator()) {

         MessageReference removed = null;

         while (iterator.hasNext()) {
            MessageReference ref = iterator.next();

            if (ref.getMessage().getMessageID() == id1) {
               iterator.remove();
               refRemoved(ref);

               removed = ref;

               break;
            }
         }

         if (removed == null) {
            // Look in scheduled deliveries
            removed = scheduledDeliveryHandler.removeReferenceWithID(id1);
         }

         return removed;
      }
   }

   @Override
   public synchronized MessageReference getReference(final long id1) throws ActiveMQException {
      try (LinkedListIterator<MessageReference> iterator = iterator()) {

         while (iterator.hasNext()) {
            MessageReference ref = iterator.next();

            if (ref.getMessage().getMessageID() == id1) {
               return ref;
            }
         }

         return null;
      }
   }

   @Override
   public long getMessageCount() {
      if (pageSubscription != null) {
         // messageReferences will have depaged messages which we need to discount from the counter as they are
         // counted on the pageSubscription as well
         return (long) pendingMetrics.getMessageCount() + getScheduledCount() + getDeliveringCount() + pageSubscription.getMessageCount();
      } else {
         return (long) pendingMetrics.getMessageCount() + getScheduledCount() + getDeliveringCount();
      }
   }

   @Override
   public long getPersistentSize() {
      if (pageSubscription != null) {
         // messageReferences will have depaged messages which we need to discount from the counter as they are
         // counted on the pageSubscription as well
         return pendingMetrics.getPersistentSize() + getScheduledSize() + getDeliveringSize() + pageSubscription.getPersistentSize();
      } else {
         return pendingMetrics.getPersistentSize() + getScheduledSize() + getDeliveringSize();
      }
   }

   @Override
   public long getDurableMessageCount() {
      if (isDurable()) {
         if (pageSubscription != null) {
            return (long) pendingMetrics.getDurableMessageCount() + getDurableScheduledCount() + getDurableDeliveringCount() + pageSubscription.getMessageCount();
         } else {
            return (long) pendingMetrics.getDurableMessageCount() + getDurableScheduledCount() + getDurableDeliveringCount();
         }
      }
      return 0;
   }

   @Override
   public long getDurablePersistentSize() {
      if (isDurable()) {
         if (pageSubscription != null) {
            return pendingMetrics.getDurablePersistentSize() + getDurableScheduledSize() + getDurableDeliveringSize() + pageSubscription.getPersistentSize();
         } else {
            return pendingMetrics.getDurablePersistentSize() + getDurableScheduledSize() + getDurableDeliveringSize();
         }
      }
      return 0;
   }

   @Override
   public int getScheduledCount() {
      return scheduledDeliveryHandler.getScheduledCount();
   }

   @Override
   public long getScheduledSize() {
      return scheduledDeliveryHandler.getScheduledSize();
   }

   @Override
   public int getDurableScheduledCount() {
      return scheduledDeliveryHandler.getDurableScheduledCount();
   }

   @Override
   public long getDurableScheduledSize() {
      return scheduledDeliveryHandler.getDurableScheduledSize();
   }

   @Override
   public synchronized List<MessageReference> getScheduledMessages() {
      return scheduledDeliveryHandler.getScheduledReferences();
   }

   @Override
   public Map<String, List<MessageReference>> getDeliveringMessages() {
      final Iterator<ConsumerHolder<? extends Consumer>> consumerHolderIterator;
      synchronized (this) {
         consumerHolderIterator = redistributor == null ? consumers.iterator() : SingletonIterator.newInstance(redistributor);
      }

      Map<String, List<MessageReference>> mapReturn = new HashMap<>();

      while (consumerHolderIterator.hasNext()) {
         ConsumerHolder holder = consumerHolderIterator.next();
         List<MessageReference> msgs = holder.consumer.getDeliveringMessages();
         if (msgs != null && msgs.size() > 0) {
            mapReturn.put(holder.consumer.toManagementString(), msgs);
         }
      }
      return mapReturn;
   }

   @Override
   public int getDeliveringCount() {
      return deliveringMetrics.getMessageCount();
   }

   @Override
   public long getDeliveringSize() {
      return deliveringMetrics.getPersistentSize();
   }

   @Override
   public int getDurableDeliveringCount() {
      return deliveringMetrics.getDurableMessageCount();
   }

   @Override
   public long getDurableDeliveringSize() {
      return deliveringMetrics.getDurablePersistentSize();
   }

   @Override
   public void acknowledge(final MessageReference ref) throws Exception {
      acknowledge(ref, null);
   }

   @Override
   public void acknowledge(final MessageReference ref, final ServerConsumer consumer) throws Exception {
      acknowledge(ref, AckReason.NORMAL, consumer);
   }

   @Override
   public void acknowledge(final MessageReference ref, final AckReason reason, final ServerConsumer consumer) throws Exception {
      if (nonDestructive && reason == AckReason.NORMAL) {
         decDelivering(ref);
         if (logger.isDebugEnabled()) {
            logger.debug("acknowledge ignored nonDestructive=true and reason=NORMAL");
         }
      } else {
         if (ref.isPaged()) {
            pageSubscription.ack((PagedReference) ref);
            postAcknowledge(ref, reason);
         } else {
            Message message = ref.getMessage();

            boolean durableRef = message.isDurable() && isDurable();

            if (durableRef) {
               storageManager.storeAcknowledge(id, message.getMessageID());
            }
            postAcknowledge(ref, reason);
         }

         ackAttempts.incrementAndGet();

         if (server != null && server.hasBrokerMessagePlugins()) {
            server.callBrokerMessagePlugins(plugin -> plugin.messageAcknowledged(ref, reason, consumer));
         }
      }
   }

   @Override
   public void acknowledge(final Transaction tx, final MessageReference ref) throws Exception {
      acknowledge(tx, ref, AckReason.NORMAL, null);
   }

   @Override
   public void acknowledge(final Transaction tx, final MessageReference ref, final AckReason reason, final ServerConsumer consumer) throws Exception {
      RefsOperation refsOperation = getRefsOperation(tx, reason);

      if (ref.isPaged()) {
         pageSubscription.ackTx(tx, (PagedReference) ref);

         refsOperation.addAck(ref);
      } else {
         Message message = ref.getMessage();

         boolean durableRef = message.isDurable() && isDurable();

         if (durableRef) {
            storageManager.storeAcknowledgeTransactional(tx.getID(), id, message.getMessageID());

            tx.setContainsPersistent();
         }

         ackAttempts.incrementAndGet();

         refsOperation.addAck(ref);
      }

      if (server != null && server.hasBrokerMessagePlugins()) {
         server.callBrokerMessagePlugins(plugin -> plugin.messageAcknowledged(ref, reason, consumer));
      }
   }

   @Override
   public void reacknowledge(final Transaction tx, final MessageReference ref) throws Exception {
      Message message = ref.getMessage();

      if (message.isDurable() && isDurable()) {
         tx.setContainsPersistent();
      }

      getRefsOperation(tx, AckReason.NORMAL).addAck(ref);

      // https://issues.jboss.org/browse/HORNETQ-609
      incDelivering(ref);

      messagesAcknowledged.incrementAndGet();
   }

   private RefsOperation getRefsOperation(final Transaction tx, AckReason ackReason) {
      return getRefsOperation(tx, ackReason, false);
   }

   private RefsOperation getRefsOperation(final Transaction tx, AckReason ackReason, boolean ignoreRedlieveryCheck) {
      synchronized (tx) {
         RefsOperation oper = (RefsOperation) tx.getProperty(TransactionPropertyIndexes.REFS_OPERATION);

         if (oper == null) {
            oper = tx.createRefsOperation(this, ackReason);

            tx.putProperty(TransactionPropertyIndexes.REFS_OPERATION, oper);

            tx.addOperation(oper);
         }

         if (ignoreRedlieveryCheck) {
            oper.setIgnoreRedeliveryCheck();
         }

         return oper;
      }
   }

   @Override
   public void cancel(final Transaction tx, final MessageReference reference) {
      cancel(tx, reference, false);
   }

   @Override
   public void cancel(final Transaction tx, final MessageReference reference, boolean ignoreRedeliveryCheck) {
      getRefsOperation(tx, AckReason.NORMAL, ignoreRedeliveryCheck).addAck(reference);
   }

   @Override
   public synchronized void cancel(final MessageReference reference, final long timeBase) throws Exception {
      Pair<Boolean, Boolean> redeliveryResult = checkRedelivery(reference, timeBase, false);
      if (redeliveryResult.getA()) {
         if (!scheduledDeliveryHandler.checkAndSchedule(reference, false)) {
            internalAddHead(reference);
         }

         resetAllIterators();
      } else if (!redeliveryResult.getB()) {
         decDelivering(reference);
      }
   }

   @Override
   public void expire(final MessageReference ref) throws Exception {
      expire(ref, null);
   }

   @Override
   public void expire(final MessageReference ref, final ServerConsumer consumer) throws Exception {
      SimpleString messageExpiryAddress = expiryAddressFromMessageAddress(ref);
      if (messageExpiryAddress == null) {
         messageExpiryAddress = expiryAddressFromAddressSettings(ref);
      }

      if (messageExpiryAddress != null) {
         if (logger.isTraceEnabled()) {
            logger.trace("moving expired reference " + ref + " to address = " + messageExpiryAddress + " from queue=" + this.getName());
         }
         move(null, messageExpiryAddress, null, ref, false, AckReason.EXPIRED, consumer);
      } else {
         if (logger.isTraceEnabled()) {
            logger.trace("expiry is null, just acking expired message for reference " + ref + " from queue=" + this.getName());
         }
         acknowledge(ref, AckReason.EXPIRED, consumer);
      }

      if (server != null && server.hasBrokerMessagePlugins()) {
         final SimpleString expiryAddress = messageExpiryAddress;
         server.callBrokerMessagePlugins(plugin -> plugin.messageExpired(ref, expiryAddress, consumer));
      }
   }

   private SimpleString expiryAddressFromMessageAddress(MessageReference ref) {
      SimpleString messageAddress = extractAddress(ref.getMessage());
      SimpleString expiryAddress = null;

      if (messageAddress == null || messageAddress.equals(getAddress())) {
         expiryAddress = getExpiryAddress();
      }

      return expiryAddress;
   }

   private SimpleString expiryAddressFromAddressSettings(MessageReference ref) {
      SimpleString messageAddress = extractAddress(ref.getMessage());
      SimpleString expiryAddress = null;

      if (messageAddress != null) {
         AddressSettings addressSettings = addressSettingsRepository.getMatch(messageAddress.toString());

         expiryAddress = addressSettings.getExpiryAddress();
      }

      return expiryAddress;
   }

   private SimpleString extractAddress(Message message) {
      if (message.containsProperty(Message.HDR_ORIG_MESSAGE_ID.toString())) {
         return message.getSimpleStringProperty(Message.HDR_ORIGINAL_ADDRESS.toString());
      } else {
         return message.getAddressSimpleString();
      }
   }

   @Override
   public SimpleString getExpiryAddress() {
      return this.expiryAddress;
   }

   @Override
   public void referenceHandled(MessageReference ref) {
      incDelivering(ref);
   }

   @Override
   public void incrementMesssagesAdded() {
      messagesAdded.incrementAndGet();
   }

   @Override
   public void deliverScheduledMessages() throws ActiveMQException {
      List<MessageReference> scheduledMessages = scheduledDeliveryHandler.cancel(null);
      if (scheduledMessages != null && scheduledMessages.size() > 0) {
         for (MessageReference ref : scheduledMessages) {
            ref.getMessage().setScheduledDeliveryTime(ref.getScheduledDeliveryTime());
            ref.setScheduledDeliveryTime(0);
         }
         this.addHead(scheduledMessages, true);
      }
   }

   @Override
   public long getMessagesAdded() {
      if (pageSubscription != null) {
         return messagesAdded.get() + pageSubscription.getCounter().getValueAdded();
      } else {
         return messagesAdded.get();
      }
   }

   @Override
   public long getMessagesAcknowledged() {
      return messagesAcknowledged.get();
   }

   @Override
   public long getAcknowledgeAttempts() {
      return ackAttempts.get();
   }

   @Override
   public long getMessagesExpired() {
      return messagesExpired.get();
   }

   @Override
   public long getMessagesKilled() {
      return messagesKilled.get();
   }

   @Override
   public int deleteAllReferences() throws Exception {
      return deleteAllReferences(DEFAULT_FLUSH_LIMIT);
   }

   @Override
   public int deleteAllReferences(final int flushLimit) throws Exception {
      return deleteMatchingReferences(flushLimit, null);
   }

   @Override
   public int deleteMatchingReferences(Filter filter) throws Exception {
      return deleteMatchingReferences(DEFAULT_FLUSH_LIMIT, filter);
   }

   @Override
   public synchronized int deleteMatchingReferences(final int flushLimit, final Filter filter1, AckReason ackReason) throws Exception {
      return iterQueue(flushLimit, filter1, createDeleteMatchingAction(ackReason));
   }

   QueueIterateAction createDeleteMatchingAction(AckReason ackReason) {
      return new QueueIterateAction() {
         @Override
         public void actMessage(Transaction tx, MessageReference ref) throws Exception {
            actMessage(tx, ref, true);
         }

         @Override
         public void actMessage(Transaction tx, MessageReference ref, boolean fromMessageReferences) throws Exception {
            incDelivering(ref);
            acknowledge(tx, ref, ackReason, null);
            if (fromMessageReferences) {
               refRemoved(ref);
            }
         }
      };
   }

   /**
    * This is a generic method for any method interacting on the Queue to move or delete messages
    * Instead of duplicate the feature we created an abstract class where you pass the logic for
    * each message.
    *
    * @param filter1
    * @param messageAction
    * @return
    * @throws Exception
    */
   private synchronized int iterQueue(final int flushLimit,
                                      final Filter filter1,
                                      QueueIterateAction messageAction) throws Exception {
      int count = 0;
      int txCount = 0;

      Transaction tx = new TransactionImpl(storageManager);

      try (LinkedListIterator<MessageReference> iter = iterator()) {

         while (iter.hasNext()) {
            MessageReference ref = iter.next();

            if (ref.isPaged() && queueDestroyed) {
               // this means the queue is being removed
               // hence paged references are just going away through
               // page cleanup
               continue;
            }

            if (filter1 == null || filter1.match(ref.getMessage())) {
               messageAction.actMessage(tx, ref);
               iter.remove();
               txCount++;
               count++;
            }
         }

         if (txCount > 0) {
            tx.commit();

            tx = new TransactionImpl(storageManager);

            txCount = 0;
         }

         List<MessageReference> cancelled = scheduledDeliveryHandler.cancel(filter1);
         for (MessageReference messageReference : cancelled) {
            messageAction.actMessage(tx, messageReference, false);
            count++;
            txCount++;
         }

         if (txCount > 0) {
            tx.commit();
            tx = new TransactionImpl(storageManager);
            txCount = 0;
         }

         if (pageIterator != null && !queueDestroyed) {
            while (pageIterator.hasNext()) {
               PagedReference reference = pageIterator.next();
               pageIterator.remove();

               if (filter1 == null || filter1.match(reference.getMessage())) {
                  count++;
                  txCount++;
                  messageAction.actMessage(tx, reference, false);
               } else {
                  addTail(reference, false);
               }

               if (txCount > 0 && txCount % flushLimit == 0) {
                  tx.commit();
                  tx = new TransactionImpl(storageManager);
                  txCount = 0;
               }
            }
         }

         if (txCount > 0) {
            tx.commit();
            tx = null;
         }

         if (filter != null && !queueDestroyed && pageSubscription != null) {
            scheduleDepage(false);
         }

         return count;
      }
   }

   @Override
   public void destroyPaging() throws Exception {
      // it could be null on embedded or certain unit tests
      if (pageSubscription != null) {
         pageSubscription.destroy();
         pageSubscription.cleanupEntries(true);
      }
   }

   @Override
   public synchronized boolean deleteReference(final long messageID) throws Exception {
      boolean deleted = false;

      Transaction tx = new TransactionImpl(storageManager);

      try (LinkedListIterator<MessageReference> iter = iterator()) {

         while (iter.hasNext()) {
            MessageReference ref = iter.next();
            if (ref.getMessage().getMessageID() == messageID) {
               incDelivering(ref);
               acknowledge(tx, ref);
               iter.remove();
               refRemoved(ref);
               deleted = true;
               break;
            }
         }

         if (!deleted) {
            // Look in scheduled deliveries
            deleted = scheduledDeliveryHandler.removeReferenceWithID(messageID) != null ? true : false;
         }

         tx.commit();

         return deleted;
      }
   }

   @Override
   public void deleteQueue() throws Exception {
      deleteQueue(false);
   }

   @Override
   public void deleteQueue(boolean removeConsumers) throws Exception {
      synchronized (this) {
         if (this.queueDestroyed)
            return;
         this.queueDestroyed = true;
      }

      Transaction tx = new BindingsTransactionImpl(storageManager);

      try {
         deleteAllReferences();

         destroyPaging();

         postOffice.removeBinding(name, tx, true);

         if (removeConsumers) {
            for (ConsumerHolder consumerHolder : consumers) {
               consumerHolder.consumer.disconnect();
            }
         }

         if (isDurable()) {
            storageManager.deleteQueueBinding(tx.getID(), getID());
            tx.setContainsPersistent();
         }

         if (slowConsumerReaperFuture != null) {
            slowConsumerReaperFuture.cancel(false);
         }

         unregisterMeters();

         tx.commit();
      } catch (Exception e) {
         tx.rollback();
         throw e;
      } finally {
         if (factory != null) {
            factory.queueRemoved(this);
         }
      }
   }

   @Override
   public synchronized boolean expireReference(final long messageID) throws Exception {
      if (isExpirationRedundant()) {
         return false;
      }

      try (LinkedListIterator<MessageReference> iter = iterator()) {

         while (iter.hasNext()) {
            MessageReference ref = iter.next();
            if (ref.getMessage().getMessageID() == messageID) {
               incDelivering(ref);
               expire(ref);
               iter.remove();
               refRemoved(ref);
               return true;
            }
         }
         return false;
      }
   }

   @Override
   public synchronized int expireReferences(final Filter filter) throws Exception {
      if (isExpirationRedundant()) {
         return 0;
      }

      Transaction tx = new TransactionImpl(storageManager);

      int count = 0;

      try (LinkedListIterator<MessageReference> iter = iterator()) {

         while (iter.hasNext()) {
            MessageReference ref = iter.next();
            if (filter == null || filter.match(ref.getMessage())) {
               incDelivering(ref);
               expire(tx, ref);
               iter.remove();
               refRemoved(ref);
               count++;
            }
         }

         tx.commit();

         return count;
      }
   }

   @Override
   public void expireReferences() {
      if (isExpirationRedundant()) {
         return;
      }

      if (!queueDestroyed && expiryScanner.scannerRunning.get() == 0) {
         expiryScanner.scannerRunning.incrementAndGet();
         getExecutor().execute(expiryScanner);
      }
   }

   public boolean isExpirationRedundant() {
      if (expiryAddress != null && expiryAddress.equals(this.address)) {
         // check expire with itself would be silly (waste of time)
         if (logger.isTraceEnabled())
            logger.trace("Redundant expiration from " + address + " to " + expiryAddress);

         return true;
      }

      return false;
   }

   class ExpiryScanner implements Runnable {

      public AtomicInteger scannerRunning = new AtomicInteger(0);

      @Override
      public void run() {

         boolean expired = false;
         boolean hasElements = false;
         int elementsExpired = 0;

         LinkedList<MessageReference> expiredMessages = new LinkedList<>();
         synchronized (QueueImpl.this) {
            if (queueDestroyed) {
               return;
            }

            if (logger.isDebugEnabled()) {
               logger.debug("Scanning for expires on " + QueueImpl.this.getName());
            }

            LinkedListIterator<MessageReference> iter = iterator();

            try {
               while (postOffice.isStarted() && iter.hasNext()) {
                  hasElements = true;
                  MessageReference ref = iter.next();
                  if (ref.getMessage().isExpired()) {
                     incDelivering(ref);
                     expired = true;
                     expiredMessages.add(ref);
                     iter.remove();

                     if (++elementsExpired >= MAX_DELIVERIES_IN_LOOP) {
                        logger.debug("Breaking loop of expiring");
                        scannerRunning.incrementAndGet();
                        getExecutor().execute(this);
                        break;
                     }
                  }
               }
            } finally {
               try {
                  iter.close();
               } catch (Throwable ignored) {
               }
               scannerRunning.decrementAndGet();
               logger.debug("Scanning for expires on " + QueueImpl.this.getName() + " done");

            }
         }

         if (!expiredMessages.isEmpty()) {
            Transaction tx = new TransactionImpl(storageManager);
            for (MessageReference ref : expiredMessages) {
               if (tx == null) {
                  tx = new TransactionImpl(storageManager);
               }
               try {
                  expire(tx, ref);
                  refRemoved(ref);
               } catch (Exception e) {
                  ActiveMQServerLogger.LOGGER.errorExpiringReferencesOnQueue(e, ref);
               }
            }

            try {
               tx.commit();
            } catch (Exception e) {
               ActiveMQServerLogger.LOGGER.unableToCommitTransaction(e);
            }
            logger.debug("Expired " + elementsExpired + " references");


         }

         // If empty we need to schedule depaging to make sure we would depage expired messages as well
         if ((!hasElements || expired) && pageIterator != null && pageIterator.hasNext()) {
            scheduleDepage(true);
         }
      }
   }

   @Override
   public synchronized boolean sendMessageToDeadLetterAddress(final long messageID) throws Exception {
      try (LinkedListIterator<MessageReference> iter = iterator()) {
         while (iter.hasNext()) {
            MessageReference ref = iter.next();
            if (ref.getMessage().getMessageID() == messageID) {
               incDelivering(ref);
               sendToDeadLetterAddress(null, ref);
               iter.remove();
               refRemoved(ref);
               return true;
            }
         }
         return false;
      }
   }

   @Override
   public synchronized int sendMessagesToDeadLetterAddress(Filter filter) throws Exception {
      int count = 0;

      try (LinkedListIterator<MessageReference> iter = iterator()) {
         while (iter.hasNext()) {
            MessageReference ref = iter.next();
            if (filter == null || filter.match(ref.getMessage())) {
               incDelivering(ref);
               sendToDeadLetterAddress(null, ref);
               iter.remove();
               refRemoved(ref);
               count++;
            }
         }
         return count;
      }
   }

   @Override
   public synchronized boolean moveReference(final long messageID,
                                             final SimpleString toAddress,
                                             final Binding binding,
                                             final boolean rejectDuplicate) throws Exception {
      try (LinkedListIterator<MessageReference> iter = iterator()) {
         while (iter.hasNext()) {
            MessageReference ref = iter.next();
            if (ref.getMessage().getMessageID() == messageID) {
               iter.remove();
               refRemoved(ref);
               incDelivering(ref);
               try {
                  move(null, toAddress, binding, ref, rejectDuplicate, AckReason.NORMAL, null);
               } catch (Exception e) {
                  decDelivering(ref);
                  throw e;
               }
               return true;
            }
         }
         return false;
      }
   }

   @Override
   public int moveReferences(final Filter filter, final SimpleString toAddress, Binding binding) throws Exception {
      return moveReferences(DEFAULT_FLUSH_LIMIT, filter, toAddress, false, binding);
   }

   @Override
   public synchronized int moveReferences(final int flushLimit,
                                          final Filter filter,
                                          final SimpleString toAddress,
                                          final boolean rejectDuplicates,
                                          final Binding binding) throws Exception {
      final DuplicateIDCache targetDuplicateCache = postOffice.getDuplicateIDCache(toAddress);

      return iterQueue(flushLimit, filter, new QueueIterateAction() {
         @Override
         public void actMessage(Transaction tx, MessageReference ref) throws Exception {
            boolean ignored = false;

            incDelivering(ref);

            if (rejectDuplicates) {
               byte[] duplicateBytes = ref.getMessage().getDuplicateIDBytes();
               if (duplicateBytes != null) {
                  if (targetDuplicateCache.contains(duplicateBytes)) {
                     ActiveMQServerLogger.LOGGER.messageWithDuplicateID(ref.getMessage().getDuplicateProperty(), toAddress, address, address);
                     acknowledge(tx, ref);
                     ignored = true;
                  }
               }
            }

            if (!ignored) {
               move(null, toAddress, binding, ref, rejectDuplicates, AckReason.NORMAL, null);
               refRemoved(ref);
               //move(toAddress, tx, ref, false, rejectDuplicates);
            }
         }
      });
   }

   public synchronized int moveReferencesBetweenSnFQueues(final SimpleString queueSuffix) throws Exception {
      return iterQueue(DEFAULT_FLUSH_LIMIT, null, new QueueIterateAction() {
         @Override
         public void actMessage(Transaction tx, MessageReference ref) throws Exception {
            moveBetweenSnFQueues(queueSuffix, tx, ref);
         }
      });
   }

   @Override
   public int retryMessages(Filter filter) throws Exception {

      final HashMap<String, Long> queues = new HashMap<>();

      return iterQueue(DEFAULT_FLUSH_LIMIT, filter, new QueueIterateAction() {
         @Override
         public void actMessage(Transaction tx, MessageReference ref) throws Exception {

            String originalMessageAddress = ref.getMessage().getAnnotationString(Message.HDR_ORIGINAL_ADDRESS);
            String originalMessageQueue = ref.getMessage().getAnnotationString(Message.HDR_ORIGINAL_QUEUE);

            if (originalMessageAddress != null) {

               incDelivering(ref);

               Long targetQueue = null;
               if (originalMessageQueue != null && !originalMessageQueue.equals(originalMessageAddress)) {
                  targetQueue = queues.get(originalMessageQueue);
                  if (targetQueue == null) {
                     Binding binding = postOffice.getBinding(SimpleString.toSimpleString(originalMessageQueue));

                     if (binding != null && binding instanceof LocalQueueBinding) {
                        targetQueue = ((LocalQueueBinding) binding).getID();
                        queues.put(originalMessageQueue, targetQueue);
                     }
                  }
               }

               if (targetQueue != null) {
                  move(SimpleString.toSimpleString(originalMessageAddress), tx, ref, false, false, targetQueue.longValue());
               } else {
                  move(SimpleString.toSimpleString(originalMessageAddress), tx, ref, false, false);
               }
               refRemoved(ref);
            }
         }
      });

   }

   @Override
   public synchronized boolean changeReferencePriority(final long messageID, final byte newPriority) throws Exception {
      try (LinkedListIterator<MessageReference> iter = iterator()) {

         while (iter.hasNext()) {
            MessageReference ref = iter.next();
            if (ref.getMessage().getMessageID() == messageID) {
               iter.remove();
               refRemoved(ref);
               ref.getMessage().setPriority(newPriority);
               addTail(ref, false);
               return true;
            }
         }

         return false;
      }
   }

   @Override
   public synchronized int changeReferencesPriority(final Filter filter, final byte newPriority) throws Exception {
      try (LinkedListIterator<MessageReference> iter = iterator()) {
         int count = 0;
         while (iter.hasNext()) {
            MessageReference ref = iter.next();
            if (filter == null || filter.match(ref.getMessage())) {
               count++;
               iter.remove();
               refRemoved(ref);
               ref.getMessage().setPriority(newPriority);
               addTail(ref, false);
            }
         }
         return count;
      }
   }

   @Override
   public synchronized void resetAllIterators() {
      for (ConsumerHolder holder : this.consumers) {
         holder.resetIterator();
      }
      if (redistributor != null) {
         redistributor.resetIterator();
      }
   }

   @Override
   public synchronized void pause() {
      pause(false);
   }

   @Override
   public synchronized void reloadPause(long recordID) {
      this.paused = true;
      if (pauseStatusRecord >= 0) {
         try {
            storageManager.deleteQueueStatus(pauseStatusRecord);
         } catch (Exception e) {
            ActiveMQServerLogger.LOGGER.unableToDeleteQueueStatus(e);
         }
      }
      this.pauseStatusRecord = recordID;
   }

   @Override
   public synchronized void pause(boolean persist) {
      try {
         this.flushDeliveriesInTransit();
         if (persist && isDurable()) {
            if (pauseStatusRecord >= 0) {
               storageManager.deleteQueueStatus(pauseStatusRecord);
            }
            pauseStatusRecord = storageManager.storeQueueStatus(this.id, QueueStatus.PAUSED);
         }
      } catch (Exception e) {
         ActiveMQServerLogger.LOGGER.unableToPauseQueue(e);
      }
      paused = true;
   }

   @Override
   public synchronized void resume() {
      paused = false;

      if (pauseStatusRecord >= 0) {
         try {
            storageManager.deleteQueueStatus(pauseStatusRecord);
         } catch (Exception e) {
            ActiveMQServerLogger.LOGGER.unableToResumeQueue(e);
         }
         pauseStatusRecord = -1;
      }

      deliverAsync();
   }

   @Override
   public synchronized boolean isPaused() {
      return paused;
   }

   @Override
   public synchronized boolean isPersistedPause() {
      return this.pauseStatusRecord >= 0;
   }

   @Override
   public boolean isDirectDeliver() {
      return directDeliver && supportsDirectDeliver;
   }

   /**
    * @return the internalQueue
    */
   @Override
   public boolean isInternalQueue() {
      return internalQueue;
   }

   /**
    * @param internalQueue the internalQueue to set
    */
   @Override
   public void setInternalQueue(boolean internalQueue) {
      this.internalQueue = internalQueue;
   }

   // Public
   // -----------------------------------------------------------------------------

   @Override
   public boolean equals(final Object other) {
      if (this == other) {
         return true;
      }
      if (!(other instanceof QueueImpl))
         return false;

      QueueImpl qother = (QueueImpl) other;

      return name.equals(qother.name);
   }

   @Override
   public int hashCode() {
      return name.hashCode();
   }

   @Override
   public String toString() {
      return "QueueImpl[name=" + name.toString() + ", postOffice=" + this.postOffice + ", temp=" + this.temporary + "]@" + Integer.toHexString(System.identityHashCode(this));
   }

   private synchronized void internalAddTail(final MessageReference ref) {
      refAdded(ref);
      messageReferences.addTail(ref, getPriority(ref));
      pendingMetrics.incrementMetrics(ref);
   }

   /**
    * The caller of this method requires synchronized on the queue.
    * I'm not going to add synchronized to this method just for a precaution,
    * as I'm not 100% sure this won't cause any extra runtime.
    *
    * @param ref
    */
   private void internalAddHead(final MessageReference ref) {
      queueMemorySize.addAndGet(ref.getMessageMemoryEstimate());
      pendingMetrics.incrementMetrics(ref);
      refAdded(ref);

      int priority = getPriority(ref);

      messageReferences.addHead(ref, priority);
   }

   private int getPriority(MessageReference ref) {
      try {
         return ref.getMessage().getPriority();
      } catch (Throwable e) {
         ActiveMQServerLogger.LOGGER.unableToGetMessagePriority(e);
         return 4; // the default one in case of failure
      }
   }

   private synchronized void doInternalPoll() {

      int added = 0;
      MessageReference ref;

      while ((ref = intermediateMessageReferences.poll()) != null) {
         internalAddTail(ref);

         if (!ref.isPaged()) {
            messagesAdded.incrementAndGet();
         }

         if (added++ > MAX_DELIVERIES_IN_LOOP) {
            // if we just keep polling from the intermediate we could starve in case there's a sustained load
            deliverAsync();
            return;
         }
      }
   }

   /**
    * This method will deliver as many messages as possible until all consumers are busy or there
    * are no more matching or available messages.
    */
   private boolean deliver() {
      if (logger.isDebugEnabled()) {
         logger.debug(this + " doing deliver. messageReferences=" + messageReferences.size());
      }

      doInternalPoll();

      // Either the iterator is empty or the consumer is busy
      int noDelivery = 0;

      int handled = 0;

      long timeout = System.currentTimeMillis() + DELIVERY_TIMEOUT;
      consumers.reset();
      while (true) {
         if (handled == MAX_DELIVERIES_IN_LOOP) {
            // Schedule another one - we do this to prevent a single thread getting caught up in this loop for too
            // long

            deliverAsync();

            return false;
         }

         if (System.currentTimeMillis() > timeout) {
            if (logger.isTraceEnabled()) {
               logger.trace("delivery has been running for too long. Scheduling another delivery task now");
            }

            deliverAsync();

            return false;
         }

         MessageReference ref;

         Consumer handledconsumer = null;

         synchronized (this) {

            // Need to do these checks inside the synchronized
            if (paused || !canDispatch() && redistributor == null) {
               return false;
            }

            if (messageReferences.size() == 0) {
               break;
            }

            ConsumerHolder<? extends Consumer> holder;
            if (redistributor == null) {
               if (consumers.hasNext()) {
                  holder = consumers.next();
               } else {
                  break;
               }
            } else {
               holder = redistributor;
            }

            Consumer consumer = holder.consumer;
            Consumer groupConsumer = null;

            if (holder.iter == null) {
               holder.iter = messageReferences.iterator();
            }

            if (holder.iter.hasNext()) {
               ref = holder.iter.next();
            } else {
               ref = null;
            }
            if (ref == null) {
               noDelivery++;
            } else {
               if (checkExpired(ref)) {
                  if (logger.isTraceEnabled()) {
                     logger.trace("Reference " + ref + " being expired");
                  }
                  removeMessageReference(holder, ref);



                  handled++;
                  consumers.reset();
                  continue;
               }

               if (logger.isTraceEnabled()) {
                  logger.trace("Queue " + this.getName() + " is delivering reference " + ref);
               }

               final SimpleString groupID = extractGroupID(ref);
               groupConsumer = getGroupConsumer(groupID);

               if (groupConsumer != null) {
                  consumer = groupConsumer;
               }

               HandleStatus status = handle(ref, consumer);

               if (status == HandleStatus.HANDLED) {

                  // if a message was delivered, any previous negative attemps need to be cleared
                  // this is to avoid breaks on the loop when checking for any other factors.
                  noDelivery = 0;

                  if (redistributor == null) {
                     ref = handleMessageGroup(ref, consumer, groupConsumer, groupID);
                  }

                  deliveriesInTransit.countUp();


                  removeMessageReference(holder, ref);
                  handledconsumer = consumer;
                  handled++;
                  consumers.reset();
               } else if (status == HandleStatus.BUSY) {
                  try {
                     holder.iter.repeat();
                  } catch (NoSuchElementException e) {
                     // this could happen if there was an exception on the queue handling
                     // and it returned BUSY because of that exception
                     //
                     // We will just log it as there's nothing else we can do now.
                     logger.warn(e.getMessage(), e);
                  }

                  noDelivery++;
               } else if (status == HandleStatus.NO_MATCH) {
                  // nothing to be done on this case, the iterators will just jump next
                  consumers.reset();
               }
            }

            if (redistributor != null || groupConsumer != null) {
               if (noDelivery > 0) {
                  break;
               }
               noDelivery = 0;
            } else if (!consumers.hasNext()) {
               // Round robin'd all

               if (noDelivery == this.consumers.size()) {
                  if (handledconsumer != null) {
                     // this shouldn't really happen,
                     // however I'm keeping this as an assertion case future developers ever change the logic here on this class
                     ActiveMQServerLogger.LOGGER.nonDeliveryHandled();
                  } else {
                     if (logger.isDebugEnabled()) {
                        logger.debug(this + "::All the consumers were busy, giving up now");
                     }
                     break;
                  }
               }

               noDelivery = 0;
            }
         }

         if (handledconsumer != null) {
            proceedDeliver(handledconsumer, ref);
         }
      }

      return true;
   }

   protected void removeMessageReference(ConsumerHolder<? extends Consumer> holder, MessageReference ref) {
      if (!nonDestructive) {
         holder.iter.remove();
         refRemoved(ref);
      }
   }

   private void checkDepage() {
      if (pageIterator != null && pageSubscription.isPaging() && !depagePending && needsDepage() && pageIterator.hasNext()) {
         scheduleDepage(false);
      }
   }

   /**
    * This is a common check we do before scheduling depaging.. or while depaging.
    * Before scheduling a depage runnable we verify if it fits / needs depaging.
    * We also check for while needsDepage While depaging.
    * This is just to avoid a copy & paste dependency
    *
    * @return
    */
   private boolean needsDepage() {
      return queueMemorySize.get() < pageSubscription.getPagingStore().getMaxSize();
   }

   private SimpleString extractGroupID(MessageReference ref) {
      if (internalQueue || exclusive || groupBuckets == 0) {
         return null;
      } else {
         try {
            return ref.getMessage().getGroupID();
         } catch (Throwable e) {
            ActiveMQServerLogger.LOGGER.unableToExtractGroupID(e);
            return null;
         }
      }
   }

   private int extractGroupSequence(MessageReference ref) {
      if (internalQueue) {
         return 0;
      } else {
         try {
            // But we don't use the groupID on internal queues (clustered queues) otherwise the group map would leak forever
            return ref.getMessage().getGroupSequence();
         } catch (Throwable e) {
            ActiveMQServerLogger.LOGGER.unableToExtractGroupSequence(e);
            return 0;
         }
      }
   }

   protected void refRemoved(MessageReference ref) {
      queueMemorySize.addAndGet(-ref.getMessageMemoryEstimate());
      pendingMetrics.decrementMetrics(ref);
      if (ref.isPaged()) {
         pagedReferences.decrementAndGet();
      }
   }

   protected void refAdded(final MessageReference ref) {
      if (ref.isPaged()) {
         pagedReferences.incrementAndGet();
      }
   }

   private void scheduleDepage(final boolean scheduleExpiry) {
      if (!depagePending) {
         if (logger.isTraceEnabled()) {
            logger.trace("Scheduling depage for queue " + this.getName());
         }
         depagePending = true;
         pageSubscription.getExecutor().execute(new DepageRunner(scheduleExpiry));
      }
   }

   private void depage(final boolean scheduleExpiry) {
      depagePending = false;

      synchronized (this) {
         if (paused || pageIterator == null) {
            return;
         }
      }

      long maxSize = pageSubscription.getPagingStore().getPageSizeBytes();

      long timeout = System.currentTimeMillis() + DELIVERY_TIMEOUT;

      if (logger.isTraceEnabled()) {
         logger.trace("QueueMemorySize before depage on queue=" + this.getName() + " is " + queueMemorySize.get());
      }

      this.directDeliver = false;

      int depaged = 0;
      while (timeout > System.currentTimeMillis() && needsDepage() && pageIterator.hasNext()) {
         depaged++;
         PagedReference reference = pageIterator.next();
         if (logger.isTraceEnabled()) {
            logger.trace("Depaging reference " + reference + " on queue " + this.getName());
         }
         addTail(reference, false);
         pageIterator.remove();

         //We have to increment this here instead of in the iterator so we have access to the reference from next()
         pageSubscription.incrementDeliveredSize(getPersistentSize(reference));
      }

      if (logger.isDebugEnabled()) {
         if (depaged == 0 && queueMemorySize.get() >= maxSize) {
            logger.debug("Couldn't depage any message as the maxSize on the queue was achieved. " + "There are too many pending messages to be acked in reference to the page configuration");
         }

         if (logger.isDebugEnabled()) {
            logger.debug("Queue Memory Size after depage on queue=" + this.getName() + " is " + queueMemorySize.get() + " with maxSize = " + maxSize + ". Depaged " + depaged + " messages, pendingDelivery=" + messageReferences.size() + ", intermediateMessageReferences= " + intermediateMessageReferences.size() + ", queueDelivering=" + deliveringMetrics.getMessageCount());

         }
      }

      deliverAsync();

      if (depaged > 0 && scheduleExpiry) {
         // This will just call an executor
         expireReferences();
      }
   }

   private void internalAddRedistributor(final ArtemisExecutor executor) {
      // create the redistributor only once if there are no local consumers
      if (consumers.isEmpty() && redistributor == null) {
         if (logger.isTraceEnabled()) {
            logger.trace("QueueImpl::Adding redistributor on queue " + this.toString());
         }

         redistributor = (new ConsumerHolder(new Redistributor(this, storageManager, postOffice, executor, QueueImpl.REDISTRIBUTOR_BATCH_SIZE)));

         redistributor.consumer.start();

         deliverAsync();
      }
   }
   @Override
   public Pair<Boolean, Boolean> checkRedelivery(final MessageReference reference,
                                  final long timeBase,
                                  final boolean ignoreRedeliveryDelay) throws Exception {
      Message message = reference.getMessage();

      if (internalQueue) {
         if (logger.isTraceEnabled()) {
            logger.trace("Queue " + this.getName() + " is an internal queue, no checkRedelivery");
         }
         // no DLQ check on internal queues
         return new Pair<>(true, false);
      }

      if (!internalQueue && reference.isDurable() && isDurable() && !reference.isPaged()) {
         storageManager.updateDeliveryCount(reference);
      }

      AddressSettings addressSettings = addressSettingsRepository.getMatch(address.toString());

      int maxDeliveries = addressSettings.getMaxDeliveryAttempts();
      long redeliveryDelay = addressSettings.getRedeliveryDelay();
      int deliveryCount = reference.getDeliveryCount();

      // First check DLA
      if (maxDeliveries > 0 && deliveryCount >= maxDeliveries) {
         if (logger.isTraceEnabled()) {
            logger.trace("Sending reference " + reference + " to DLA = " + addressSettings.resolveDealLetterAddress(address) + " since ref.getDeliveryCount=" + reference.getDeliveryCount() + "and maxDeliveries=" + maxDeliveries + " from queue=" + this.getName());
         }
<<<<<<< HEAD
         sendToDeadLetterAddress(null, reference, addressSettings.resolveDealLetterAddress(address));
=======
         boolean dlaResult = sendToDeadLetterAddress(null, reference, addressSettings.getDeadLetterAddress());
>>>>>>> 5896dcc6

         return new Pair<>(false, dlaResult);
      } else {
         // Second check Redelivery Delay
         if (!ignoreRedeliveryDelay && redeliveryDelay > 0) {
            redeliveryDelay = calculateRedeliveryDelay(addressSettings, deliveryCount);

            if (logger.isTraceEnabled()) {
               logger.trace("Setting redeliveryDelay=" + redeliveryDelay + " on reference=" + reference);
            }

            reference.setScheduledDeliveryTime(timeBase + redeliveryDelay);

            if (!reference.isPaged() && reference.isDurable() && isDurable()) {
               storageManager.updateScheduledDeliveryTime(reference);
            }
         }

         decDelivering(reference);

         return new Pair<>(true, false);
      }
   }

   /**
    * Used on testing only *
    */
   public int getNumberOfReferences() {
      return messageReferences.size();
   }

   private void move(final SimpleString toAddress,
                     final Transaction tx,
                     final MessageReference ref,
                     final boolean expiry,
                     final boolean rejectDuplicate,
                     final long... queueIDs) throws Exception {
      Message copyMessage = makeCopy(ref, expiry);

      copyMessage.setAddress(toAddress);

      if (queueIDs != null && queueIDs.length > 0) {
         ByteBuffer buffer = ByteBuffer.allocate(8 * queueIDs.length);
         for (long id : queueIDs) {
            buffer.putLong(id);
         }
         copyMessage.putBytesProperty(Message.HDR_ROUTE_TO_IDS.toString(), buffer.array());
      }

      postOffice.route(copyMessage, tx, false, rejectDuplicate);

      if (expiry) {
         acknowledge(tx, ref, AckReason.EXPIRED, null);
      } else {
         acknowledge(tx, ref);
      }

   }

   @SuppressWarnings({"ArrayToString", "ArrayToStringConcatenation"})
   private void moveBetweenSnFQueues(final SimpleString queueSuffix,
                                     final Transaction tx,
                                     final MessageReference ref) throws Exception {
      Message copyMessage = makeCopy(ref, false, false);

      byte[] oldRouteToIDs = null;
      String targetNodeID;
      Binding targetBinding;

      // remove the old route
      for (SimpleString propName : copyMessage.getPropertyNames()) {
         if (propName.startsWith(Message.HDR_ROUTE_TO_IDS)) {
            oldRouteToIDs = (byte[]) copyMessage.removeProperty(propName.toString());
            final String hashcodeToString = oldRouteToIDs.toString(); // don't use Arrays.toString(..) here
            logger.debug("Removed property from message: " + propName + " = " + hashcodeToString + " (" + ByteBuffer.wrap(oldRouteToIDs).getLong() + ")");

            // there should only be one of these properties so potentially save some loop iterations
            break;
         }
      }

      ByteBuffer oldBuffer = ByteBuffer.wrap(oldRouteToIDs);

      RoutingContext routingContext = new RoutingContextImpl(tx);

      /* this algorithm will look at the old route and find the new remote queue bindings where the messages should go
       * and route them there directly
       */
      while (oldBuffer.hasRemaining()) {
         long oldQueueID = oldBuffer.getLong();

         // look at all the bindings
         Pair<String, Binding> result = locateTargetBinding(queueSuffix, copyMessage, oldQueueID);
         targetBinding = result.getB();
         targetNodeID = result.getA();

         if (targetBinding == null) {
            ActiveMQServerLogger.LOGGER.unableToFindTargetQueue(targetNodeID);
         } else {
            logger.debug("Routing on binding: " + targetBinding);
            targetBinding.route(copyMessage, routingContext);
         }
      }

      postOffice.processRoute(copyMessage, routingContext, false);

      ref.handled();

      acknowledge(tx, ref);

      storageManager.afterCompleteOperations(new IOCallback() {

         @Override
         public void onError(final int errorCode, final String errorMessage) {
            ActiveMQServerLogger.LOGGER.ioErrorRedistributing(errorCode, errorMessage);
         }

         @Override
         public void done() {
            deliverAsync();
         }
      });
   }

   private Pair<String, Binding> locateTargetBinding(SimpleString queueSuffix, Message copyMessage, long oldQueueID) {
      String targetNodeID = null;
      Binding targetBinding = null;

      for (Map.Entry<SimpleString, Binding> entry : postOffice.getAllBindings().entrySet()) {
         Binding binding = entry.getValue();

         // we only care about the remote queue bindings
         if (binding instanceof RemoteQueueBinding) {
            RemoteQueueBinding remoteQueueBinding = (RemoteQueueBinding) binding;

            // does this remote queue binding point to the same queue as the message?
            if (oldQueueID == remoteQueueBinding.getRemoteQueueID()) {
               // get the name of this queue so we can find the corresponding remote queue binding pointing to the scale down target node
               SimpleString oldQueueName = remoteQueueBinding.getRoutingName();

               // parse the queue name of the remote queue binding to determine the node ID
               String temp = remoteQueueBinding.getQueue().getName().toString();
               targetNodeID = temp.substring(temp.lastIndexOf(".") + 1);
               logger.debug("Message formerly destined for " + oldQueueName + " with ID: " + oldQueueID + " on address " + copyMessage.getAddressSimpleString() + " on node " + targetNodeID);

               // now that we have the name of the queue we need to look through all the bindings again to find the new remote queue binding
               for (Map.Entry<SimpleString, Binding> entry2 : postOffice.getAllBindings().entrySet()) {
                  binding = entry2.getValue();

                  // again, we only care about the remote queue bindings
                  if (binding instanceof RemoteQueueBinding) {
                     remoteQueueBinding = (RemoteQueueBinding) binding;
                     temp = remoteQueueBinding.getQueue().getName().toString();
                     targetNodeID = temp.substring(temp.lastIndexOf(".") + 1);
                     if (oldQueueName.equals(remoteQueueBinding.getRoutingName()) && targetNodeID.equals(queueSuffix.toString())) {
                        targetBinding = remoteQueueBinding;
                        if (logger.isDebugEnabled()) {
                           logger.debug("Message now destined for " + remoteQueueBinding.getRoutingName() + " with ID: " + remoteQueueBinding.getRemoteQueueID() + " on address " + copyMessage.getAddress() + " on node " + targetNodeID);
                        }
                        break;
                     } else {
                        logger.debug("Failed to match: " + remoteQueueBinding);
                     }
                  }
               }
            }
         }
      }
      return new Pair<>(targetNodeID, targetBinding);
   }

   private Message makeCopy(final MessageReference ref, final boolean expiry) throws Exception {
      return makeCopy(ref, expiry, true);
   }

   private Message makeCopy(final MessageReference ref,
                            final boolean expiry,
                            final boolean copyOriginalHeaders) throws Exception {
      if (ref == null) {
         ActiveMQServerLogger.LOGGER.nullRefMessage();
         throw new ActiveMQNullRefException("Reference to message is null");
      }

      Message message = ref.getMessage();
      /*
       We copy the message and send that to the dla/expiry queue - this is
       because otherwise we may end up with a ref with the same message id in the
       queue more than once which would barf - this might happen if the same message had been
       expire from multiple subscriptions of a topic for example
       We set headers that hold the original message address, expiry time
       and original message id
      */

      long newID = storageManager.generateID();

      Message copy = message.copy(newID);

      if (copyOriginalHeaders) {
         copy.referenceOriginalMessage(message, ref.getQueue().getName().toString());
      }

      copy.setExpiration(0);

      if (expiry) {
         copy.setAnnotation(Message.HDR_ACTUAL_EXPIRY_TIME, System.currentTimeMillis());
      }

      copy.reencode();

      return copy;
   }

   private void expire(final Transaction tx, final MessageReference ref) throws Exception {
      SimpleString expiryAddress = addressSettingsRepository.getMatch(address.toString()).getExpiryAddress();

      if (expiryAddress != null) {
         Bindings bindingList = postOffice.lookupBindingsForAddress(expiryAddress);

         if (bindingList == null || bindingList.getBindings().isEmpty()) {
            ActiveMQServerLogger.LOGGER.errorExpiringReferencesNoBindings(expiryAddress);
            acknowledge(tx, ref, AckReason.EXPIRED, null);
         } else {
            move(expiryAddress, tx, ref, true, true);
         }
      } else {
         if (!printErrorExpiring) {
            printErrorExpiring = true;
            // print this only once
            ActiveMQServerLogger.LOGGER.errorExpiringReferencesNoQueue(name);
         }

         acknowledge(tx, ref, AckReason.EXPIRED, null);
      }

      if (server != null && server.hasBrokerMessagePlugins()) {
         ExpiryLogger expiryLogger = (ExpiryLogger)tx.getProperty(TransactionPropertyIndexes.EXPIRY_LOGGER);
         if (expiryLogger == null) {
            expiryLogger = new ExpiryLogger();
            tx.putProperty(TransactionPropertyIndexes.EXPIRY_LOGGER, expiryLogger);
            tx.addOperation(expiryLogger);
         }

         expiryLogger.addExpiry(address, ref);
      }

   }

   private class ExpiryLogger extends TransactionOperationAbstract {

      List<Pair<SimpleString, MessageReference>> expiries = new LinkedList<>();

      public void addExpiry(SimpleString address, MessageReference ref) {
         expiries.add(new Pair<>(address, ref));
      }

      @Override
      public void afterCommit(Transaction tx) {
         for (Pair<SimpleString, MessageReference> pair : expiries) {
            try {
               server.callBrokerMessagePlugins(plugin -> plugin.messageExpired(pair.getB(), pair.getA(), null));
            } catch (Throwable e) {
               logger.warn(e.getMessage(), e);
            }
         }
         expiries.clear(); // just giving a hand to GC
      }
   }

   @Override
<<<<<<< HEAD
   public void sendToDeadLetterAddress(final Transaction tx, final MessageReference ref) throws Exception {
      sendToDeadLetterAddress(tx, ref, addressSettingsRepository.getMatch(address.toString()).resolveDealLetterAddress(address));
=======
   public boolean sendToDeadLetterAddress(final Transaction tx, final MessageReference ref) throws Exception {
      return sendToDeadLetterAddress(tx, ref, addressSettingsRepository.getMatch(address.toString()).getDeadLetterAddress());
>>>>>>> 5896dcc6
   }

   private boolean sendToDeadLetterAddress(final Transaction tx,
                                        final MessageReference ref,
                                        final SimpleString deadLetterAddress) throws Exception {
      if (deadLetterAddress != null) {
         Bindings bindingList = postOffice.lookupBindingsForAddress(deadLetterAddress);

         if (bindingList == null || bindingList.getBindings().isEmpty()) {
            ActiveMQServerLogger.LOGGER.messageExceededMaxDelivery(ref, deadLetterAddress);
            ref.acknowledge(tx, AckReason.KILLED, null);
         } else {
            ActiveMQServerLogger.LOGGER.messageExceededMaxDeliverySendtoDLA(ref, deadLetterAddress, name);
            move(tx, deadLetterAddress, null, ref, false, AckReason.KILLED, null);
            return true;
         }
      } else {
         ActiveMQServerLogger.LOGGER.messageExceededMaxDeliveryNoDLA(ref, name);

         ref.acknowledge(tx, AckReason.KILLED, null);
      }

      return false;
   }

   private void move(final Transaction originalTX,
                     final SimpleString address,
                     final Binding binding,
                     final MessageReference ref,
                     final boolean rejectDuplicate,
                     final AckReason reason,
                     final ServerConsumer consumer) throws Exception {
      Transaction tx;

      if (originalTX != null) {
         tx = originalTX;
      } else {
         // if no TX we create a new one to commit at the end
         tx = new TransactionImpl(storageManager);
      }

      Message copyMessage = makeCopy(ref, reason == AckReason.EXPIRED);

      copyMessage.setAddress(address);

      postOffice.route(copyMessage, tx, false, rejectDuplicate, binding);

      acknowledge(tx, ref, reason, consumer);

      if (originalTX == null) {
         tx.commit();
      }
   }

   /*
    * This method delivers the reference on the callers thread - this can give us better latency in the case there is nothing in the queue
    */
   private boolean deliverDirect(final MessageReference ref) {
      //The order to enter the deliverLock re QueueImpl::this lock is very important:
      //- acquire deliverLock::lock
      //- acquire QueueImpl::this lock
      //DeliverRunner::run is doing the same to avoid deadlocks.
      //Without deliverLock, a directDeliver happening while a DeliverRunner::run
      //could cause a deadlock.
      //Both DeliverRunner::run and deliverDirect could trigger a ServerConsumerImpl::individualAcknowledge:
      //- deliverDirect first acquire QueueImpl::this, then ServerConsumerImpl::this
      //- DeliverRunner::run first acquire ServerConsumerImpl::this then QueueImpl::this
      if (!deliverLock.tryLock()) {
         logger.tracef("Cannot perform a directDelivery because there is a running async deliver");
         return false;
      }
      try {
         return deliver(ref);
      } finally {
         deliverLock.unlock();
      }
   }

   private boolean deliver(final MessageReference ref) {
      synchronized (this) {
         if (!supportsDirectDeliver) {
            return false;
         }
         if (paused || !canDispatch() && redistributor == null) {
            return false;
         }

         if (checkExpired(ref)) {
            return true;
         }

         consumers.reset();

         while (consumers.hasNext() || redistributor != null) {

            ConsumerHolder<? extends Consumer> holder = redistributor == null ? consumers.next() : redistributor;
            Consumer consumer = holder.consumer;

            final SimpleString groupID = extractGroupID(ref);
            Consumer groupConsumer = getGroupConsumer(groupID);

            if (groupConsumer != null) {
               consumer = groupConsumer;
            }

            HandleStatus status = handle(ref, consumer);

            if (status == HandleStatus.HANDLED) {
               final MessageReference reference;
               if (redistributor == null) {
                  reference = handleMessageGroup(ref, consumer, groupConsumer, groupID);
               } else {
                  reference = ref;
               }

               messagesAdded.incrementAndGet();

               deliveriesInTransit.countUp();
               proceedDeliver(consumer, reference);
               consumers.reset();
               return true;
            }

            if (redistributor != null || groupConsumer != null) {
               break;
            }
         }

         if (logger.isTraceEnabled()) {
            logger.tracef("Queue " + getName() + " is out of direct delivery as no consumers handled a delivery");
         }
         return false;
      }
   }

   private Consumer getGroupConsumer(SimpleString groupID) {
      Consumer groupConsumer = null;
      if (exclusive) {
         // If exclusive is set, then this overrides the consumer chosen round-robin
         groupConsumer = exclusiveConsumer;
      } else {
         // If a group id is set, then this overrides the consumer chosen round-robin
         if (groupID != null) {
            groupConsumer = groups.get(groupID);
         }
      }
      return groupConsumer;
   }

   private MessageReference handleMessageGroup(MessageReference ref, Consumer consumer, Consumer groupConsumer, SimpleString groupID) {
      if (exclusive) {
         if (groupConsumer == null) {
            exclusiveConsumer = consumer;
            if (groupFirstKey != null) {
               return new GroupFirstMessageReference(groupFirstKey, ref);
            }
         }
         consumers.repeat();
      } else if (groupID != null) {
         if (extractGroupSequence(ref) == -1) {
            groups.remove(groupID);
            consumers.repeat();
         } else if (groupConsumer == null) {
            groups.put(groupID, consumer);
            if (groupFirstKey != null) {
               return new GroupFirstMessageReference(groupFirstKey, ref);
            }
         } else {
            consumers.repeat();
         }
      }
      return ref;
   }

   private void proceedDeliver(Consumer consumer, MessageReference reference) {
      try {
         consumer.proceedDeliver(reference);
      } catch (Throwable t) {
         errorProcessing(consumer, t, reference);
      } finally {
         deliveriesInTransit.countDown();
      }
   }

   /** This will print errors and decide what to do with the errored consumer from the protocol layer. */
   @Override
   public void errorProcessing(Consumer consumer, Throwable t, MessageReference reference) {
      synchronized (this) {
         ActiveMQServerLogger.LOGGER.removingBadConsumer(t, consumer, reference);
         // If the consumer throws an exception we remove the consumer
         try {
            removeConsumer(consumer);
         } catch (Exception e) {
            ActiveMQServerLogger.LOGGER.errorRemovingConsumer(e);
         }

         // The message failed to be delivered, hence we try again
         addHead(reference, false);
      }
   }

   private boolean checkExpired(final MessageReference reference) {
      try {
         if (reference.getMessage().isExpired()) {
            if (logger.isTraceEnabled()) {
               logger.trace("Reference " + reference + " is expired");
            }
            reference.handled();

            try {
               expire(reference);
            } catch (Exception e) {
               ActiveMQServerLogger.LOGGER.errorExpiringRef(e);
            }

            return true;
         } else {
            return false;
         }
      } catch (Throwable e) {
         ActiveMQServerLogger.LOGGER.unableToCheckIfMessageExpired(e);
         return false;
      }
   }

   private synchronized HandleStatus handle(final MessageReference reference, final Consumer consumer) {
      HandleStatus status;
      try {
         status = consumer.handle(reference);
      } catch (Throwable t) {
         ActiveMQServerLogger.LOGGER.removingBadConsumer(t, consumer, reference);

         // If the consumer throws an exception we remove the consumer
         try {
            removeConsumer(consumer);
         } catch (Exception e) {
            ActiveMQServerLogger.LOGGER.errorRemovingConsumer(e);
         }
         return HandleStatus.BUSY;
      }

      if (status == null) {
         throw new IllegalStateException("ClientConsumer.handle() should never return null");
      }

      return status;
   }

   @Override
   public void postAcknowledge(final MessageReference ref, AckReason reason) {
      QueueImpl queue = (QueueImpl) ref.getQueue();

      queue.decDelivering(ref);

      if (reason == AckReason.EXPIRED) {
         messagesExpired.incrementAndGet();
      } else if (reason == AckReason.KILLED) {
         messagesKilled.incrementAndGet();
      } else if (reason == AckReason.REPLACED) {
         messagesReplaced.incrementAndGet();
      } else {
         messagesAcknowledged.incrementAndGet();
      }

      if (ref.isPaged()) {
         // nothing to be done
         return;
      }

      Message message;

      try {
         message = ref.getMessage();
      } catch (Throwable e) {
         ActiveMQServerLogger.LOGGER.unableToPerformPostAcknowledge(e);
         message = null;
      }

      if (message == null)
         return;

      boolean durableRef = message.isDurable() && queue.isDurable();

      try {
         message.decrementRefCount();
      } catch (Exception e) {
         ActiveMQServerLogger.LOGGER.errorDecrementingRefCount(e);
      }

      if (durableRef) {
         int count = message.decrementDurableRefCount();

         if (count == 0) {
            // Note - we MUST store the delete after the preceding ack has been committed to storage, we cannot combine
            // the last ack and delete into a single delete.
            // This is because otherwise we could have a situation where the same message is being acked concurrently
            // from two different queues on different sessions.
            // One decrements the ref count, then the other stores a delete, the delete gets committed, but the first
            // ack isn't committed, then the server crashes and on
            // recovery the message is deleted even though the other ack never committed

            // also note then when this happens as part of a transaction it is the tx commit of the ack that is
            // important not this

            // Also note that this delete shouldn't sync to disk, or else we would build up the executor's queue
            // as we can't delete each messaging with sync=true while adding messages transactionally.
            // There is a startup check to remove non referenced messages case these deletes fail
            try {
               storageManager.deleteMessage(message.getMessageID());
            } catch (Exception e) {
               ActiveMQServerLogger.LOGGER.errorRemovingMessage(e, message.getMessageID());
            }
         }
      }
   }

   void postRollback(final LinkedList<MessageReference> refs) {
      //if we have purged then ignore adding the messages back
      if (purgeOnNoConsumers && getConsumerCount() == 0) {
         purgeAfterRollback(refs);

         return;
      }
      addHead(refs, false);
   }

   private void purgeAfterRollback(LinkedList<MessageReference> refs) {
      try {
         Transaction transaction = new TransactionImpl(storageManager);
         for (MessageReference reference : refs) {
            incDelivering(reference); // post ack will decrement this, so need to inc
            acknowledge(transaction, reference, AckReason.KILLED, null);
         }
         transaction.commit();
      } catch (Exception e) {
         logger.warn(e.getMessage(), e);
      }
   }

   private long calculateRedeliveryDelay(final AddressSettings addressSettings, final int deliveryCount) {
      long redeliveryDelay = addressSettings.getRedeliveryDelay();
      long maxRedeliveryDelay = addressSettings.getMaxRedeliveryDelay();
      double redeliveryMultiplier = addressSettings.getRedeliveryMultiplier();

      int tmpDeliveryCount = deliveryCount > 0 ? deliveryCount - 1 : 0;
      long delay = (long) (redeliveryDelay * (Math.pow(redeliveryMultiplier, tmpDeliveryCount)));

      if (delay > maxRedeliveryDelay) {
         delay = maxRedeliveryDelay;
      }

      return delay;
   }

   @Override
   public synchronized void resetMessagesAdded() {
      messagesAdded.set(0);
   }

   @Override
   public synchronized void resetMessagesAcknowledged() {
      messagesAcknowledged.set(0);
   }

   @Override
   public synchronized void resetMessagesExpired() {
      messagesExpired.set(0);
   }

   @Override
   public synchronized void resetMessagesKilled() {
      messagesKilled.set(0);
   }

   @Override
   public float getRate() {
      long locaMessageAdded = getMessagesAdded();
      float timeSlice = ((System.currentTimeMillis() - queueRateCheckTime.getAndSet(System.currentTimeMillis())) / 1000.0f);
      if (timeSlice == 0) {
         messagesAddedSnapshot.getAndSet(locaMessageAdded);
         return 0.0f;
      }
      return BigDecimal.valueOf((locaMessageAdded - messagesAddedSnapshot.getAndSet(locaMessageAdded)) / timeSlice).setScale(2, BigDecimal.ROUND_UP).floatValue();
   }

   @Override
   public void recheckRefCount(OperationContext context) {
      ReferenceCounter refCount = refCountForConsumers;
      if (refCount != null) {
         context.executeOnCompletion(new IOCallback() {
            @Override
            public void done() {
               refCount.check();
            }

            @Override
            public void onError(int errorCode, String errorMessage) {

            }
         });
      }

   }

   public static MessageGroups<Consumer> groupMap(int groupBuckets) {
      if (groupBuckets == -1) {
         return new SimpleMessageGroups<>();
      } else if (groupBuckets == 0) {
         return DisabledMessageGroups.instance();
      } else {
         return new BucketMessageGroups<>(groupBuckets);
      }
   }

   // Inner classes
   // --------------------------------------------------------------------------

   protected static class ConsumerHolder<T extends Consumer> implements PriorityAware {

      ConsumerHolder(final T consumer) {
         this.consumer = consumer;
      }

      final T consumer;

      LinkedListIterator<MessageReference> iter;

      private void resetIterator() {
         if (iter != null) {
            iter.close();
         }
         iter = null;
      }

      private Consumer consumer() {
         return consumer;
      }

      @Override
      public boolean equals(Object o) {
         if (this == o) return true;
         if (o == null || getClass() != o.getClass()) return false;
         ConsumerHolder<?> that = (ConsumerHolder<?>) o;
         return Objects.equals(consumer, that.consumer);
      }

      @Override
      public int hashCode() {
         return Objects.hash(consumer);
      }

      @Override
      public int getPriority() {
         return consumer.getPriority();
      }
   }

   private class DelayedAddRedistributor implements Runnable {

      private final ArtemisExecutor executor1;

      DelayedAddRedistributor(final ArtemisExecutor executor) {
         this.executor1 = executor;
      }

      @Override
      public void run() {
         synchronized (QueueImpl.this) {
            internalAddRedistributor(executor1);

            clearRedistributorFuture();
         }
      }
   }

   /**
    * There's no need of having multiple instances of this class. a Single instance per QueueImpl should be more than sufficient.
    * previous versions of this class were using a synchronized object. The current version is using the deliverRunner
    * instance, and to avoid confusion on the implementation I'm requesting to keep this single instanced per QueueImpl.
    */
   private final class DeliverRunner implements Runnable {

      @Override
      public void run() {
         try {
            // during the transition between paging and nonpaging, we could have this using a different executor
            // and at this short period we could have more than one delivery thread running in async mode
            // this will avoid that possibility
            // We will be using the deliverRunner instance as the guard object to avoid multiple threads executing
            // an asynchronous delivery
            enterCritical(CRITICAL_DELIVER);
            boolean needCheckDepage = false;
            try {
               deliverLock.lock();
               try {
                  needCheckDepage = deliver();
               } finally {
                  deliverLock.unlock();
               }
            } finally {
               leaveCritical(CRITICAL_DELIVER);
            }

            if (needCheckDepage) {
               enterCritical(CRITICAL_CHECK_DEPAGE);
               try {
                  checkDepage();
               } finally {
                  leaveCritical(CRITICAL_CHECK_DEPAGE);
               }
            }

         } catch (Exception e) {
            ActiveMQServerLogger.LOGGER.errorDelivering(e);
         } finally {
            scheduledRunners.decrementAndGet();
         }
      }
   }

   private final class DepageRunner implements Runnable {

      final boolean scheduleExpiry;

      private DepageRunner(boolean scheduleExpiry) {
         this.scheduleExpiry = scheduleExpiry;
      }

      @Override
      public void run() {
         try {
            depage(scheduleExpiry);
         } catch (Exception e) {
            ActiveMQServerLogger.LOGGER.errorDelivering(e);
         }
      }
   }

   /**
    * This will determine the actions that could be done while iterate the queue through iterQueue
    */
   abstract class QueueIterateAction {

      public abstract void actMessage(Transaction tx, MessageReference ref) throws Exception;

      public void actMessage(Transaction tx, MessageReference ref, boolean fromMessageReferences) throws Exception {
         actMessage(tx, ref);
      }
   }

   /* For external use we need to use a synchronized version since the list is not thread safe */
   private class SynchronizedIterator implements LinkedListIterator<MessageReference> {

      private final LinkedListIterator<MessageReference> iter;

      SynchronizedIterator(LinkedListIterator<MessageReference> iter) {
         this.iter = iter;
      }

      @Override
      public void close() {
         synchronized (QueueImpl.this) {
            iter.close();
         }
      }

      @Override
      public void repeat() {
         synchronized (QueueImpl.this) {
            iter.repeat();
         }
      }

      @Override
      public boolean hasNext() {
         synchronized (QueueImpl.this) {
            return iter.hasNext();
         }
      }

      @Override
      public MessageReference next() {
         synchronized (QueueImpl.this) {
            return iter.next();
         }
      }

      @Override
      public void remove() {
         synchronized (QueueImpl.this) {
            iter.remove();
         }
      }
   }

   //Readonly (no remove) iterator over the messages in the queue, in order of
   //paging store, intermediateMessageReferences and MessageReferences
   private class QueueBrowserIterator implements LinkedListIterator<MessageReference> {

      LinkedListIterator<PagedReference> pagingIterator = null;
      LinkedListIterator<MessageReference> messagesIterator = null;

      private LinkedListIterator<PagedReference> getPagingIterator() {
         if (pagingIterator == null) {
            pagingIterator = pageSubscription.iterator(true);
         }
         return pagingIterator;
      }

      Iterator lastIterator = null;

      MessageReference cachedNext = null;
      HashSet<PagePosition> previouslyBrowsed = new HashSet();

      private QueueBrowserIterator() {
         messagesIterator = new SynchronizedIterator(messageReferences.iterator());
      }

      @Override
      public boolean hasNext() {
         if (messagesIterator != null && messagesIterator.hasNext()) {
            lastIterator = messagesIterator;
            return true;
         }
         if (getPagingIterator() != null) {
            if (getPagingIterator().hasNext()) {
               lastIterator = getPagingIterator();
               return true;
            }
         }

         return false;
      }

      @Override
      public MessageReference next() {

         if (cachedNext != null) {
            try {
               return cachedNext;
            } finally {
               cachedNext = null;
            }

         }
         if (messagesIterator != null && messagesIterator.hasNext()) {
            MessageReference msg = messagesIterator.next();
            if (msg.isPaged()) {
               previouslyBrowsed.add(((PagedReference) msg).getPosition());
            }
            return msg;
         }
         if (getPagingIterator() != null) {
            while (getPagingIterator().hasNext()) {
               lastIterator = getPagingIterator();
               PagedReference ref = getPagingIterator().next();
               if (previouslyBrowsed.contains(ref.getPosition())) {
                  continue;
               }
               return ref;
            }
         }

         throw new NoSuchElementException();
      }

      @Override
      public void remove() {
         if (lastIterator != null) {
            lastIterator.remove();
         }
      }

      @Override
      public void repeat() {
      }

      @Override
      public void close() {
         if (getPagingIterator() != null) {
            getPagingIterator().close();
         }
         if (messagesIterator != null) {
            messagesIterator.close();
         }
      }
   }

   private void incDelivering(MessageReference ref) {
      deliveringMetrics.incrementMetrics(ref);
   }

   public void decDelivering(final MessageReference reference) {
      deliveringMetrics.decrementMetrics(reference);
   }

   private long getPersistentSize(final MessageReference reference) {
      long size = 0;

      try {
         size = reference.getPersistentSize() > 0 ? reference.getPersistentSize() : 0;
      } catch (Throwable e) {
         ActiveMQServerLogger.LOGGER.errorCalculatePersistentSize(e);
      }

      return size;
   }

   private void configureExpiry(final AddressSettings settings) {
      this.expiryAddress = settings == null ? null : settings.getExpiryAddress();
   }

   private void configureSlowConsumerReaper(final AddressSettings settings) {
      if (settings == null || settings.getSlowConsumerThreshold() == AddressSettings.DEFAULT_SLOW_CONSUMER_THRESHOLD) {
         if (slowConsumerReaperFuture != null) {
            slowConsumerReaperFuture.cancel(false);
            slowConsumerReaperFuture = null;
            slowConsumerReaperRunnable = null;
            if (logger.isDebugEnabled()) {
               logger.debug("Cancelled slow-consumer-reaper thread for queue \"" + getName() + "\"");
            }
         }
      } else {
         if (slowConsumerReaperRunnable == null) {
            scheduleSlowConsumerReaper(settings);
         } else if (slowConsumerReaperRunnable.checkPeriod != settings.getSlowConsumerCheckPeriod() || slowConsumerReaperRunnable.threshold != settings.getSlowConsumerThreshold() || !slowConsumerReaperRunnable.policy.equals(settings.getSlowConsumerPolicy())) {
            if (slowConsumerReaperFuture != null) {
               slowConsumerReaperFuture.cancel(false);
               slowConsumerReaperFuture = null;
            }
            scheduleSlowConsumerReaper(settings);
         }
      }
   }

   void scheduleSlowConsumerReaper(AddressSettings settings) {
      slowConsumerReaperRunnable = new SlowConsumerReaperRunnable(settings.getSlowConsumerCheckPeriod(), settings.getSlowConsumerThreshold(), settings.getSlowConsumerPolicy());

      slowConsumerReaperFuture = scheduledExecutor.scheduleWithFixedDelay(slowConsumerReaperRunnable, settings.getSlowConsumerCheckPeriod(), settings.getSlowConsumerCheckPeriod(), TimeUnit.SECONDS);

      if (logger.isDebugEnabled()) {
         logger.debug("Scheduled slow-consumer-reaper thread for queue \"" + getName() + "\"; slow-consumer-check-period=" + settings.getSlowConsumerCheckPeriod() + ", slow-consumer-threshold=" + settings.getSlowConsumerThreshold() + ", slow-consumer-policy=" + settings.getSlowConsumerPolicy());
      }
   }

   private void registerMeters() {
      String addressName = address.toString();
      String queueName = name.toString();

      if (server != null && server.getMetricsManager() != null) {
         MetricsManager metricsManager = server.getMetricsManager();

         metricsManager.registerQueueGauge(queueName, addressName, (builder) -> {
            builder.register(QueueMetricNames.MESSAGE_COUNT, pendingMetrics, metrics -> Double.valueOf(pendingMetrics.getMessageCount()), QueueControl.MESSAGE_COUNT_DESCRIPTION);
            builder.register(QueueMetricNames.DURABLE_MESSAGE_COUNT, pendingMetrics, metrics -> Double.valueOf(pendingMetrics.getDurableMessageCount()), QueueControl.DURABLE_MESSAGE_COUNT_DESCRIPTION);
            builder.register(QueueMetricNames.PERSISTENT_SIZE, pendingMetrics, metrics -> Double.valueOf(pendingMetrics.getPersistentSize()), QueueControl.PERSISTENT_SIZE_DESCRIPTION);
            builder.register(QueueMetricNames.DURABLE_PERSISTENT_SIZE, pendingMetrics, metrics -> Double.valueOf(pendingMetrics.getDurablePersistentSize()), QueueControl.DURABLE_PERSISTENT_SIZE_DESCRIPTION);

            builder.register(QueueMetricNames.DELIVERING_MESSAGE_COUNT, deliveringMetrics, metrics -> Double.valueOf(deliveringMetrics.getMessageCount()), QueueControl.DELIVERING_MESSAGE_COUNT_DESCRIPTION);
            builder.register(QueueMetricNames.DELIVERING_DURABLE_MESSAGE_COUNT, deliveringMetrics, metrics -> Double.valueOf(deliveringMetrics.getDurableMessageCount()), QueueControl.DURABLE_DELIVERING_MESSAGE_COUNT_DESCRIPTION);
            builder.register(QueueMetricNames.DELIVERING_DURABLE_MESSAGE_COUNT, deliveringMetrics, metrics -> Double.valueOf(deliveringMetrics.getDurableMessageCount()), QueueControl.DURABLE_DELIVERING_MESSAGE_COUNT_DESCRIPTION);
            builder.register(QueueMetricNames.DELIVERING_DURABLE_PERSISTENT_SIZE, deliveringMetrics, metrics -> Double.valueOf(deliveringMetrics.getDurablePersistentSize()), QueueControl.DURABLE_DELIVERING_SIZE_DESCRIPTION);

            builder.register(QueueMetricNames.SCHEDULED_MESSAGE_COUNT, this, metrics -> Double.valueOf(getScheduledCount()), QueueControl.SCHEDULED_MESSAGE_COUNT_DESCRIPTION);
            builder.register(QueueMetricNames.SCHEDULED_DURABLE_MESSAGE_COUNT, this, metrics -> Double.valueOf(getDurableScheduledCount()), QueueControl.DURABLE_SCHEDULED_MESSAGE_COUNT_DESCRIPTION);
            builder.register(QueueMetricNames.SCHEDULED_PERSISTENT_SIZE, this, metrics -> Double.valueOf(getScheduledSize()), QueueControl.SCHEDULED_SIZE_DESCRIPTION);
            builder.register(QueueMetricNames.SCHEDULED_DURABLE_PERSISTENT_SIZE, this, metrics -> Double.valueOf(getDurableScheduledSize()), QueueControl.DURABLE_SCHEDULED_SIZE_DESCRIPTION);

            builder.register(QueueMetricNames.MESSAGES_ACKNOWLEDGED, this, metrics -> Double.valueOf(getMessagesAcknowledged()), QueueControl.MESSAGES_ACKNOWLEDGED_DESCRIPTION);
            builder.register(QueueMetricNames.MESSAGES_ADDED, this, metrics -> Double.valueOf(getMessagesAdded()), QueueControl.MESSAGES_ADDED_DESCRIPTION);
            builder.register(QueueMetricNames.MESSAGES_KILLED, this, metrics -> Double.valueOf(getMessagesKilled()), QueueControl.MESSAGES_KILLED_DESCRIPTION);
            builder.register(QueueMetricNames.MESSAGES_EXPIRED, this, metrics -> Double.valueOf(getMessagesExpired()), QueueControl.MESSAGES_EXPIRED_DESCRIPTION);
            builder.register(QueueMetricNames.CONSUMER_COUNT, this, metrics -> Double.valueOf(getConsumerCount()), QueueControl.CONSUMER_COUNT_DESCRIPTION);
         });
      }
   }

   private void unregisterMeters() {
      if (server != null && server.getMetricsManager() != null) {
         server.getMetricsManager().remove(ResourceNames.QUEUE + name);
      }
   }

   private class AddressSettingsRepositoryListener implements HierarchicalRepositoryChangeListener {

      @Override
      public void onChange() {
         AddressSettings settings = addressSettingsRepository.getMatch(address.toString());
         configureExpiry(settings);
         checkDeadLetterAddressAndExpiryAddress(settings);
         configureSlowConsumerReaper(settings);
      }
   }

   private void checkDeadLetterAddressAndExpiryAddress(final AddressSettings settings) {
      if (!Env.isTestEnv() && !internalQueue && !address.equals(server.getConfiguration().getManagementNotificationAddress())) {
         if (settings.resolveDealLetterAddress(address) == null) {
            ActiveMQServerLogger.LOGGER.AddressSettingsNoDLA(name);
         }
         if (settings.getExpiryAddress() == null) {
            ActiveMQServerLogger.LOGGER.AddressSettingsNoExpiryAddress(name);
         }
      }
   }

   private final class SlowConsumerReaperRunnable implements Runnable {

      private final SlowConsumerPolicy policy;
      private final float threshold;
      private final long checkPeriod;

      private SlowConsumerReaperRunnable(long checkPeriod, float threshold, SlowConsumerPolicy policy) {
         this.checkPeriod = checkPeriod;
         this.policy = policy;
         this.threshold = threshold;
      }

      @Override
      public void run() {
         float queueRate = getRate();
         long queueMessages = getMessageCount();

         if (logger.isDebugEnabled()) {
            logger.debug(getAddress() + ":" + getName() + " has " + queueMessages + " message(s) and " + getConsumerCount() + " consumer(s) and is receiving messages at a rate of " + queueRate + " msgs/second.");
         }


         if (consumers.size() == 0) {
            logger.debug("There are no consumers, no need to check slow consumer's rate");
            return;
         } else {
            float queueThreshold = threshold * consumers.size();

            if (queueRate < queueThreshold && queueMessages < queueThreshold) {
               if (logger.isDebugEnabled()) {
                  logger.debug("Insufficient messages received on queue \"" + getName() + "\" to satisfy slow-consumer-threshold. Skipping inspection of consumer.");
               }
               return;
            }
         }

         for (ConsumerHolder consumerHolder : consumers) {
            Consumer consumer = consumerHolder.consumer();
            if (consumer instanceof ServerConsumerImpl) {
               ServerConsumerImpl serverConsumer = (ServerConsumerImpl) consumer;
               float consumerRate = serverConsumer.getRate();
               if (consumerRate < threshold) {
                  RemotingConnection connection = null;
                  ActiveMQServer server = ((PostOfficeImpl) postOffice).getServer();
                  RemotingService remotingService = server.getRemotingService();

                  for (RemotingConnection potentialConnection : remotingService.getConnections()) {
                     if (potentialConnection.getID().toString().equals(serverConsumer.getConnectionID())) {
                        connection = potentialConnection;
                     }
                  }

                  serverConsumer.fireSlowConsumer();

                  if (connection != null) {
                     ActiveMQServerLogger.LOGGER.slowConsumerDetected(serverConsumer.getSessionID(), serverConsumer.getID(), getName().toString(), connection.getRemoteAddress(), threshold, consumerRate);
                     if (policy.equals(SlowConsumerPolicy.KILL)) {
                        connection.killMessage(server.getNodeID());
                        remotingService.removeConnection(connection.getID());
                        connection.fail(ActiveMQMessageBundle.BUNDLE.connectionsClosedByManagement(connection.getRemoteAddress()));
                     } else if (policy.equals(SlowConsumerPolicy.NOTIFY)) {
                        TypedProperties props = new TypedProperties();

                        props.putIntProperty(ManagementHelper.HDR_CONSUMER_COUNT, getConsumerCount());

                        props.putSimpleStringProperty(ManagementHelper.HDR_ADDRESS, address);

                        props.putSimpleStringProperty(ManagementHelper.HDR_REMOTE_ADDRESS, SimpleString.toSimpleString(connection.getRemoteAddress()));

                        if (connection.getID() != null) {
                           props.putSimpleStringProperty(ManagementHelper.HDR_CONNECTION_NAME, SimpleString.toSimpleString(connection.getID().toString()));
                        }

                        props.putLongProperty(ManagementHelper.HDR_CONSUMER_NAME, serverConsumer.getID());

                        props.putSimpleStringProperty(ManagementHelper.HDR_SESSION_NAME, SimpleString.toSimpleString(serverConsumer.getSessionID()));

                        Notification notification = new Notification(null, CoreNotificationType.CONSUMER_SLOW, props);

                        ManagementService managementService = ((PostOfficeImpl) postOffice).getServer().getManagementService();
                        try {
                           managementService.sendNotification(notification);
                        } catch (Exception e) {
                           ActiveMQServerLogger.LOGGER.failedToSendSlowConsumerNotification(notification, e);
                        }
                     }
                  }
               }
            }
         }
      }
   }
}<|MERGE_RESOLUTION|>--- conflicted
+++ resolved
@@ -2845,11 +2845,8 @@
          if (logger.isTraceEnabled()) {
             logger.trace("Sending reference " + reference + " to DLA = " + addressSettings.resolveDealLetterAddress(address) + " since ref.getDeliveryCount=" + reference.getDeliveryCount() + "and maxDeliveries=" + maxDeliveries + " from queue=" + this.getName());
          }
-<<<<<<< HEAD
-         sendToDeadLetterAddress(null, reference, addressSettings.resolveDealLetterAddress(address));
-=======
-         boolean dlaResult = sendToDeadLetterAddress(null, reference, addressSettings.getDeadLetterAddress());
->>>>>>> 5896dcc6
+
+         boolean dlaResult = sendToDeadLetterAddress(null, reference, addressSettings.resolveDealLetterAddress(address));
 
          return new Pair<>(false, dlaResult);
       } else {
@@ -3119,13 +3116,9 @@
    }
 
    @Override
-<<<<<<< HEAD
-   public void sendToDeadLetterAddress(final Transaction tx, final MessageReference ref) throws Exception {
-      sendToDeadLetterAddress(tx, ref, addressSettingsRepository.getMatch(address.toString()).resolveDealLetterAddress(address));
-=======
+
    public boolean sendToDeadLetterAddress(final Transaction tx, final MessageReference ref) throws Exception {
-      return sendToDeadLetterAddress(tx, ref, addressSettingsRepository.getMatch(address.toString()).getDeadLetterAddress());
->>>>>>> 5896dcc6
+      return sendToDeadLetterAddress(tx, ref, addressSettingsRepository.getMatch(address.toString()).resolveDealLetterAddress(address));
    }
 
    private boolean sendToDeadLetterAddress(final Transaction tx,
